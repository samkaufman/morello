import asyncio
import enum
import collections
from typing import Optional

import hypothesis
import numpy as np
import pytest
import fakeredis.aioredis as fakeredis
from hypothesis import given
from hypothesis import strategies as st

from morello import cost, dtypes, op_pprint, pruning, search, search_cache, specs, utils
from morello.system_config import current_target
from . import strategies

strategies.register_default_strategies()


# TODO: Share the following code with search_cache_test.py, in which it's duplicated.
class CacheConfig(enum.Enum):
    inmem = enum.auto()
    redis = enum.auto()


def _make_cache(config: CacheConfig):
    match config:
        case CacheConfig.inmem:
            return search_cache.ScheduleCache()
        case CacheConfig.redis:
            return search_cache.ScheduleCache(use_redis=(fakeredis.FakeRedis(), "TEST"))
        case _:
            raise NotImplementedError(f"Unsupported config {config}")


@pytest.mark.skip(reason="No good way to constrain shapes (e.g. Reduce·Reduce·Reduce)")
@pytest.mark.slow
@pytest.mark.asyncio
@given(st.from_type(specs.Spec))
async def test_search_passes_on_any_spec(s):
    await search.schedule_search(s)


@pytest.mark.slow
@pytest.mark.parametrize("cache_cls", CacheConfig)
@pytest.mark.parametrize("count", [1, 2])
@hypothesis.example(
    specs.Matmul(
        specs.TensorSpec((1, 32), dtype=dtypes.Uint32, bank="GL", contiguous_abs=2),
        specs.TensorSpec((32, 5), dtype=dtypes.Uint32, bank="GL", contiguous_abs=2),
        specs.TensorSpec((1, 5), dtype=dtypes.Uint32, bank="GL", contiguous_abs=2),
        serial_only=True,
    )
)
@hypothesis.settings(deadline=1_992_328)
@hypothesis.given(strategies.atomic_specs_st)
def test_search_passes_on_primitive_spec(cache_cls, count, s):
    # Drive our own event loop to avoid a problem with hypothesis.example.
    loop = asyncio.new_event_loop()
    try:
        cache = _make_cache(cache_cls)
        for _ in range(count):
            loop.run_until_complete(search.schedule_search(s, cache=cache))
    finally:
        loop.close()


class CountingCache(search_cache.ScheduleCache):
    def __init__(self):
        super().__init__()
        self.get_counts = collections.defaultdict(lambda: 0)
        self.put_counts = collections.defaultdict(lambda: 0)

    async def get(
        self, spec: specs.Spec, *args
    ) -> Optional[search_cache.CachedScheduleSet]:
        self.get_counts[spec] += 1
        return await super().get(spec, *args)

    async def put(
        self,
        spec: specs.Spec,
        schedule: Optional[search_cache.CachedScheduleSet],
        memory_limits: pruning.MemoryLimits,
    ) -> None:
        self.put_counts[spec] += 1
        return await super().put(spec, schedule, memory_limits)


@pytest.mark.skip("Need structural Impl equality for assert")
@pytest.mark.slow
@pytest.mark.asyncio
@given(st.from_type(specs.Spec))
async def test_nested_loop_pruning_doesnt_change_solutions(spec):
    token = impl.settings.prune_nested_parallel_loops.set(False)
    try:
        no_pruning_solution = await search.schedule_search(spec)
        if no_pruning_solution:
            hypothesis.note(
                f"no_pruning_solution:\n{op_pprint.pformat(no_pruning_solution)}"
            )
    finally:
        impl.settings.prune_nested_parallel_loops.reset(token)

    token = impl.settings.prune_nested_parallel_loops.set(True)
    try:
        with_pruning_solution = await search.schedule_search(spec)
        if with_pruning_solution:
            hypothesis.note(
                f"with_pruning_solution:\n{op_pprint.pformat(with_pruning_solution)}"
            )
    finally:
        impl.settings.prune_nested_parallel_loops.reset(token)

    assert no_pruning_solution == with_pruning_solution


# TODO: Generalize beyond just one Compose spec
# The minimum capacity is 5 because that's the number of cache lines required to
# move a single filter and its corresponding image window into registers
# (3*3 + 3*3 + 1 words).
@pytest.mark.skip("Skipping due to performance issues")
@pytest.mark.slow
@pytest.mark.asyncio
@hypothesis.settings(deadline=30 * 60 * 1000)
@given(st.integers(min_value=5), st.from_type(dtypes.Dtype))
@hypothesis.example(16)
async def test_compose_schedules_improve_as_memory_increases(cap_start, dtype):
    target = current_target()
    system = target.system

    results = []
    for cap in range(cap_start, cap_start + 2):
        img = target.tensor(target.tensor_spec((6, 6), dtype=dtype), name="image")
        filters_a = target.tensor(
            target.tensor_spec((3, 3, 2), dtype=dtype), name="filtersA"
        )
        output = target.tensor(target.tensor_spec((4, 4), dtype=dtype), name="output")

        original_capacity = system.level_configs[0].capacity

        hypothesis.note("---------")
        try:
            system.level_configs[0].capacity = cap
            results.append(
                await search.schedule_search(
                    specs.Compose(
                        (specs.ReduceSum, specs.Convolution),
                        (img.spec, filters_a.spec),
                        output.spec,
                        intermediate_dtypes=(dtype,),
                        serial_only=False,
                    ),
                    inputs=(img, filters_a),
                    output=output,
                )
            )
        finally:
            system.level_configs[0].capacity = original_capacity

        if len(results) >= 2:
            print(f"results: {results}")
            hypothesis.note("Left Impl:\n" + op_pprint.pformat(results[-2]))
            hypothesis.note("Right Impl:\n" + op_pprint.pformat(results[-1]))
            # TODO: Need to re-run costing.
            # assert results[-2][1] >= results[-1][1]


@pytest.mark.slow
@hypothesis.settings(deadline=400_000)
@hypothesis.example(
    specs.MatmulAccum(
        specs.TensorSpec((2, 2), dtype=dtypes.Uint8, bank="RF", contiguous_abs=2),
        specs.TensorSpec((2, 1), dtype=dtypes.Uint8, bank="L1", contiguous_abs=2),
        specs.TensorSpec((2, 1), dtype=dtypes.Uint8, bank="RF", contiguous_abs=2),
        serial_only=True,
    )
)
@hypothesis.given(strategies.tiny_atomic_specs_st)  # type: ignore
def test_dp_cost_matches_naive_search_cost(spec):
    mlims = pruning.StandardMemoryLimits()

    naive_result = search.naive_search(spec, mlims)
    dp_result = asyncio.run(search.schedule_search(spec, mlims))
    assert (naive_result is None) == (not dp_result)
    hypothesis.assume(naive_result is not None)
    assert cost.compute_cost(naive_result) == cost.compute_cost(
        dp_result[0]
    )  # type: ignore


@hypothesis.given(
    st.lists(st.integers(min_value=0, max_value=4), min_size=1, max_size=4).map(tuple)
)
def test_next_limits_returns_nothing_at_peak_zero(limits):
    banks = tuple(map(str, range(len(limits))))
    limits = pruning.StandardMemoryLimits(utils.TinyMap(banks, limits))
    peak_map = utils.TinyMap(banks, (0,) * len(banks))
    assert [] == list(search.bottomup.next_limits(limits, peak_map))


def test_next_limits_dim1_a():
    limits = pruning.StandardMemoryLimits(utils.TinyMap(("A",), (8,)))
    peak = pruning.StandardMemoryLimits(utils.TinyMap(("A",), (4,)))
    expected = [pruning.StandardMemoryLimits(utils.TinyMap(("A",), (2,)))]
    assert expected == list(search.bottomup.next_limits(limits, peak.available))


def test_next_limits_dim1_b():
    limits = pruning.StandardMemoryLimits(utils.TinyMap(("A",), (4,)))
    peak = pruning.StandardMemoryLimits(utils.TinyMap(("A",), (4,)))
    expected = [pruning.StandardMemoryLimits(utils.TinyMap(("A",), (2,)))]
    assert expected == list(search.bottomup.next_limits(limits, peak.available))


<<<<<<< HEAD
@hypothesis.settings(deadline=1000)
=======
@hypothesis.settings(deadline=3000)
>>>>>>> 6faaf3c6
@hypothesis.given(
    st.lists(
        st.tuples(
            st.integers(min_value=0, max_value=4), st.integers(min_value=0, max_value=4)
        ),
        min_size=1,
        max_size=3,
    )
)
def test_next_limits_covers_space_disjointly(inp: list[tuple[int, int]]):
    initial_cap_bits, step = zip(*inp)

    initial_cap = tuple(2 ** (b - 1) if b else 0 for b in initial_cap_bits)

    banks = tuple(map(str, range(len(initial_cap_bits))))
    covered = np.zeros([d + 1 for d in initial_cap_bits], dtype=bool)
    assert not covered.any()
    working_set = collections.deque(
        [pruning.StandardMemoryLimits(utils.TinyMap(banks, initial_cap))]
    )
    while working_set:
        limits = working_set.popleft()
        limits_vals = limits.available.raw_values
        # Consume memory
        lower_peak_vals = tuple(
            utils.snap_availables_down(v - s) if v > s else 0
            for v, s in zip(limits_vals, step)
        )
        lower_peak = utils.TinyMap(banks, lower_peak_vals)
        covered[
            tuple(
                slice(p.bit_length(), c.bit_length() + 1)
                for p, c in zip(lower_peak_vals, limits_vals)
            )
        ] = True
        for new_caps in search.bottomup.next_limits(limits, lower_peak):
            working_set.append(new_caps)

    assert covered.all()<|MERGE_RESOLUTION|>--- conflicted
+++ resolved
@@ -213,11 +213,7 @@
     assert expected == list(search.bottomup.next_limits(limits, peak.available))
 
 
-<<<<<<< HEAD
-@hypothesis.settings(deadline=1000)
-=======
 @hypothesis.settings(deadline=3000)
->>>>>>> 6faaf3c6
 @hypothesis.given(
     st.lists(
         st.tuples(
