from typing import Iterable, Optional, cast

import hypothesis
import pytest
from hypothesis import strategies as st

import morello.impl.utils
from morello import dtypes, impl, op_pprint, specs, tensor
from morello.impl import Impl


def test_dim_range():
    # Common cases
    for mode in impl.TileSizeMode:
        token = impl.tile_size_mode.set(mode)
        try:
            assert list(morello.impl.utils.dim_range(0)) == []
            assert list(morello.impl.utils.dim_range(0, include_end=False)) == []
            assert list(morello.impl.utils.dim_range(1, include_end=False)) == []
            assert list(morello.impl.utils.dim_range(2, include_end=False)) == [1]
        finally:
            impl.tile_size_mode.reset(token)

    token = impl.tile_size_mode.set(impl.TileSizeMode.POWERS_OF_TWO)
    try:
        assert list(morello.impl.utils.dim_range(1)) == [1]
        assert list(morello.impl.utils.dim_range(2)) == [1, 2]
        assert list(morello.impl.utils.dim_range(3)) == [1, 2, 3]
        assert list(morello.impl.utils.dim_range(4)) == [1, 2, 4]
        assert list(morello.impl.utils.dim_range(5)) == [1, 2, 4, 5]
        assert list(morello.impl.utils.dim_range(3, include_end=False)) == [1, 2]
        assert list(morello.impl.utils.dim_range(4, include_end=False)) == [1, 2]
        assert list(morello.impl.utils.dim_range(5, include_end=False)) == [1, 2, 4]
    finally:
        impl.tile_size_mode.reset(token)

    token = impl.tile_size_mode.set(impl.TileSizeMode.CACHE_LINE_MULTIPLES)
    try:
        assert list(morello.impl.utils.dim_range(1)) == [1]
        assert list(morello.impl.utils.dim_range(2)) == [1, 2]
        assert list(morello.impl.utils.dim_range(3)) == [1, 3]
        assert list(morello.impl.utils.dim_range(3, include_end=False)) == [1]
    finally:
        impl.tile_size_mode.reset(token)

    token = impl.tile_size_mode.set(impl.TileSizeMode.ALL)
    try:
        assert list(morello.impl.utils.dim_range(1)) == [1]
        assert list(morello.impl.utils.dim_range(2)) == [1, 2]
        assert list(morello.impl.utils.dim_range(3)) == [1, 2, 3]
        assert list(morello.impl.utils.dim_range(3, include_end=False)) == [1, 2]
    finally:
        impl.tile_size_mode.reset(token)


def test_gen_vector_shapes_1():
    assert list(
        morello.impl.utils.gen_vector_shapes([4, 4], dtypes.Uint8, elements=4 * 4)
    ) == [(4, 4)]


def test_gen_vector_shapes_2():
    assert (
        list(morello.impl.utils.gen_vector_shapes([8], dtypes.Uint8, elements=16)) == []
    )


def test_gen_vector_shapes_3():
    assert list(
        morello.impl.utils.gen_vector_shapes([16, 2], dtypes.Uint8, elements=16)
    ) == [
        (8, 2),
        (16, 1),
    ]


def test_gen_vector_shapes_4():
    assert list(
        morello.impl.utils.gen_vector_shapes([16], dtypes.Uint8, elements=16)
    ) == [(16,)]


@pytest.mark.skip
@pytest.mark.parametrize(
    "intermed_shapes,dtype,op_mems,expected_peaks,expected_additionals",
    [
        (
            [(10,)],
            dtypes.Uint8,
            [{"RF": 20, "GL": 0}, {"RF": 5, "GL": 0}],
            {"RF": 30, "GL": 0},
            [{"RF": 10, "GL": 0}, {"RF": 10, "GL": 0}],
        ),
        (
            [(10,), (90,)],
            dtypes.Uint32,
            [{"RF": 20, "GL": 0}, {"RF": 10, "GL": 10}, {"RF": 10, "GL": 0}],
            {"RF": 410, "GL": 10},
            [{"RF": 40, "GL": 0}, {"RF": 400, "GL": 0}, {"RF": 360, "GL": 0}],
        ),
    ],
)
def test_pipeline_peak_and_additional_memory(
    intermed_shapes, dtype, op_mems, expected_peaks, expected_additionals
):
    class SubImplStub:
        """A stub for an impl.Impl with some arbitrary output and peak mem.

        This doesn't fully implement the impl.Impl abstract class, so we'll
        have to `cast` at construction to satisfy the type checker.
        """

        def __init__(self, mem: dict[str, int], output) -> None:
            super().__init__()
            self._mem = mem
            self._output = output

        @property
        def output(self):
            return self._output

        @property
        def spec(self):
            class SubImplStubSpec:
                @property
                def serial_only(self):
                    return False

            return SubImplStubSpec()

        @property
        def peak_memory(self):
            return self._mem

    assert len(intermed_shapes) + 1 == len(op_mems)

    intermediates: list[Optional[tensor.Tensor]] = [
        tensor.Tensor(spec=specs.TensorSpec(shp, dtype, True, bank="RF"), name=None)
        for shp in intermed_shapes
    ]
    intermediates.append(None)

    pipeline = morello.impl.compose.Pipeline(
        tuple(
            cast(Impl, SubImplStub(m, intermed))
            for m, intermed in zip(op_mems, intermediates)
        )
    )

    assert pipeline.peak_memory == expected_peaks
    assert pipeline.additional_memories == expected_additionals


@pytest.mark.parametrize(
    "outer_batch,inner_batch,img_size,filter_size,channels,patch,out_size,tile_size,steps,dtype",
    [
        (1, 1, 3, 3, 1, 3, 1, 1, 1, dtypes.Uint32),
        (3, 1, 3, 1, 1, 1, 3, 1, 9 * 3, dtypes.Uint32),
        (3, 1, 10, 3, 1, 5, 8, 3, 9 * 3, dtypes.Uint8),
        (1, 1, 5, 3, 1, 4, 3, 2, 4, dtypes.Uint8),
    ],
)
def test_convolution_steps(
    outer_batch,
    inner_batch,
    img_size,
    filter_size,
    channels,
    patch,
    out_size,
    tile_size,
    steps,
    dtype,
):
    print(f"Testing square {tile_size}")
    filter_cnt = 4
<<<<<<< HEAD
    img = tensor.Tensor(
        spec=specs.TensorSpec((outer_batch, channels, img_size, img_size), dtype, True),
        name="image",
    )
    filters = tensor.Tensor(
        spec=specs.TensorSpec(
            (filter_cnt, channels, filter_size, filter_size), dtype, True
        ),
        name="filters",
    )
    out = tensor.Tensor(
        spec=specs.TensorSpec(
            (outer_batch, filter_cnt, out_size, out_size), dtype, True
        ),
        name="output",
=======
    img = specs.TensorSpec((outer_batch, channels, img_size, img_size), dtype=dtype)
    filters = specs.TensorSpec(
        (filter_cnt, channels, filter_size, filter_size), dtype=dtype
    )
    out=specs.TensorSpec(
        (outer_batch, filter_cnt, out_size, out_size), dtype=dtype
>>>>>>> 2626b17b
    )
    conv = impl.DirectConv(
      specs.Convolution(img, filters, out, serial_only=False)
    )
    print("On a conv: " + str(conv))
    print(f"Calling conv.tile_out({(inner_batch, filter_cnt, tile_size, tile_size)})")
    loop = conv.tile_out((inner_batch, filter_cnt, tile_size, tile_size))
    print(f"Loop:\n{op_pprint.pformat(loop, show_utilization=False, show_cost=False)}")
    if steps == 1:
        assert isinstance(loop, impl.DirectConv)
    else:
        assert loop.steps == steps


def test_evenly_divisible_matmul_tiling():
<<<<<<< HEAD
    lhs = tensor.Tensor(specs.TensorSpec((4, 4), dtypes.Uint32, True), name=None)
    rhs = tensor.Tensor(specs.TensorSpec((4, 4), dtypes.Uint32, True), name=None)
    out = tensor.Tensor(specs.TensorSpec((4, 4), dtypes.Uint32, True), name=None)
    schedule = morello.impl.matmuls.MatmulHole(
=======
    lhs = specs.TensorSpec((4, 4), dtype=dtypes.Uint32)
    rhs = specs.TensorSpec((4, 4), dtype=dtypes.Uint32)
    out = specs.TensorSpec((4, 4), dtype=dtypes.Uint32)
    schedule = impl.MatmulHole(specs.Matmul(
>>>>>>> 2626b17b
        lhs, rhs, out, serial_only=False
    )).tile_out((2, 2))
    assert schedule.spec.output.dim_sizes == (4, 4)
    assert isinstance(schedule.inner, morello.impl.matmuls.MatmulBase)
    assert schedule.inner.spec.output.dim_sizes == (2, 2)
    assert schedule.inner.spec.inputs[0].dim_sizes[1] == 4


@hypothesis.settings(deadline=10 * 1000)
@hypothesis.given(
    st.integers(min_value=1, max_value=11),
    st.integers(min_value=1, max_value=11),
    st.integers(min_value=0, max_value=5),
    st.integers(min_value=0, max_value=5),
    st.integers(min_value=0, max_value=5),
    st.integers(min_value=0, max_value=5),
    st.integers(min_value=1, max_value=5),
    st.integers(min_value=1, max_value=5),
    st.integers(min_value=1, max_value=5),
    st.integers(min_value=1, max_value=5),
    st.integers(min_value=1, max_value=3),
    st.from_type(dtypes.Dtype),
)
def test_nested_convs_outputs_constant(
    h, w, a, b, fa, fb, th1, tw1, th2, tw2, fi, dtype
):
    # TODO: Update to try different batches counts
    image = tensor.Tensor(
        specs.TensorSpec((1, 1, h + a + fa, w + b + fb), dtype, True), name=None
    )
    # TODO: Update to try different channels counts
    filters = tensor.Tensor(specs.TensorSpec((fi, 1, h, w), dtype, True), name=None)
    expected_output_height = 1 + a + fa
    expected_output_width = 1 + b + fb
    output = tensor.Tensor(
        specs.TensorSpec(
            (1, fi, expected_output_height, expected_output_width), dtype, True
        ),
        name=None,
    )
    schedule = morello.impl.directconv.DirectConv(
        specs.Convolution(
            image.spec, filters.spec, output.spec, serial_only=False
        )
    )
    assert schedule.spec.output.dim_sizes[:2] == (1, fi)
    assert schedule.spec.output.dim_sizes[2] == expected_output_height
    assert schedule.spec.output.dim_sizes[3] == expected_output_width

    hypothesis.assume(th1 <= 1 + image.dim_sizes[2] - filters.dim_sizes[2])
    hypothesis.assume(tw1 <= 1 + image.dim_sizes[3] - filters.dim_sizes[3])
    tiled_schedule_a = schedule.tile_out((1, fi, th1, tw1))
    assert tiled_schedule_a.spec.output.dim_sizes[:2] == (1, fi)
    assert tiled_schedule_a.spec.output.dim_sizes[2] == expected_output_height
    assert tiled_schedule_a.spec.output.dim_sizes[3] == expected_output_width

    hypothesis.assume(th2 <= th1)
    hypothesis.assume(tw2 <= tw1)
    tiled_schedule_b = schedule.tile_out((1, fi, th2, tw2))
    assert tiled_schedule_b.spec.output.dim_sizes[:2] == (1, fi)
    assert tiled_schedule_b.spec.output.dim_sizes[2] == expected_output_height
    assert tiled_schedule_b.spec.output.dim_sizes[3] == expected_output_width


@pytest.mark.parametrize("dtype", [dtypes.Uint8, dtypes.Uint32], ids=["u8", "u32"])
def test_tile_compose_hole_out(dtype):
    img = tensor.Tensor(specs.TensorSpec((1, 1, 8, 8), dtype, True), name="image")
    filters_a = tensor.Tensor(
        specs.TensorSpec((4, 1, 3, 3), dtype, True), name="filtersA"
    )
    filters_b = tensor.Tensor(
        specs.TensorSpec((4, 4, 3, 3), dtype, True), name="filtersB"
    )
    output = tensor.Tensor(specs.TensorSpec((1, 4, 4, 4), dtype, True), name="output")

    compose_spec = specs.Compose(
        (specs.Convolution, specs.Convolution),
        (filters_b.spec, img.spec, filters_a.spec),
        output.spec,
        intermediate_dtypes=(dtype,),
        serial_only=False,
    )

    compose_hole = impl.ComposeHole(compose_spec)
    tiled_compose = compose_hole.tile_out((1, 4, 2, 2))
    assert isinstance(tiled_compose, impl.Loop)
    assert tiled_compose.spec == compose_spec
    assert isinstance(tiled_compose.inner, impl.ComposeHole)
    assert tiled_compose.inner.spec.output.dim_sizes == (1, 4, 2, 2)
    # TODO: Add checks for intermediate shape correctness


def _walk_actions(
    op: Impl, depth: int = 1, parents=None, parent_summary=None
) -> Iterable[Impl]:
    if depth == 0:
        return
    if parents is None:
        parents = []
    for act in op.actions(parent_summary=parent_summary):
        new_tree = act()
        for child in new_tree.children:
            yield child
            yield from _walk_actions(
                child,
                depth=depth - 1,
                parents=list(parents) + [op],
                parent_summary=impl.ParentSummary.update(parent_summary, new_tree),
            )


# TODO: Extend to all Specs, not just a single ComposeHole
@pytest.mark.parametrize("dtype", [dtypes.Uint8, dtypes.Uint32], ids=["u8", "u32"])
def test_composehole_actions_change_spec(dtype):
    # This doesn't test for cycles introduced by sequences of more than one
    # action, but it makes sure that at least every individual step changes the
    # spec.
    img = tensor.Tensor(specs.TensorSpec((1, 1, 8, 8), dtype, True), name="image")
    filters_a = tensor.Tensor(
        specs.TensorSpec((10, 1, 3, 3), dtype, True), name="filtersA"
    )
    filters_b = tensor.Tensor(
        specs.TensorSpec((7, 10, 3, 3), dtype, True), name="filtersB"
    )
    output = tensor.Tensor(specs.TensorSpec((1, 7, 4, 4), dtype, True), name="output")
    initial_spec = specs.Compose(
        (specs.Convolution, specs.Convolution),
        (filters_b.spec, img.spec, filters_a.spec),
        output.spec,
        intermediate_dtypes=(dtype,),
        serial_only=False,
    )
    initial_op = morello.impl.compose.ComposeHole(
        initial_spec
    )

    for child in _walk_actions(initial_op, depth=3):
        assert child.spec != initial_spec, f"{child.spec} == {str(initial_spec)}"


@pytest.mark.skip("Not implemented")
def test_composehole_construction_fails_if_shapes_incompatible():
    raise NotImplementedError()<|MERGE_RESOLUTION|>--- conflicted
+++ resolved
@@ -174,30 +174,12 @@
 ):
     print(f"Testing square {tile_size}")
     filter_cnt = 4
-<<<<<<< HEAD
-    img = tensor.Tensor(
-        spec=specs.TensorSpec((outer_batch, channels, img_size, img_size), dtype, True),
-        name="image",
-    )
-    filters = tensor.Tensor(
-        spec=specs.TensorSpec(
-            (filter_cnt, channels, filter_size, filter_size), dtype, True
-        ),
-        name="filters",
-    )
-    out = tensor.Tensor(
-        spec=specs.TensorSpec(
-            (outer_batch, filter_cnt, out_size, out_size), dtype, True
-        ),
-        name="output",
-=======
-    img = specs.TensorSpec((outer_batch, channels, img_size, img_size), dtype=dtype)
+    img = specs.TensorSpec((outer_batch, channels, img_size, img_size), dtype, True)
     filters = specs.TensorSpec(
-        (filter_cnt, channels, filter_size, filter_size), dtype=dtype
+        (filter_cnt, channels, filter_size, filter_size), dtype, True
     )
     out=specs.TensorSpec(
-        (outer_batch, filter_cnt, out_size, out_size), dtype=dtype
->>>>>>> 2626b17b
+        (outer_batch, filter_cnt, out_size, out_size), dtype, True
     )
     conv = impl.DirectConv(
       specs.Convolution(img, filters, out, serial_only=False)
@@ -213,17 +195,10 @@
 
 
 def test_evenly_divisible_matmul_tiling():
-<<<<<<< HEAD
-    lhs = tensor.Tensor(specs.TensorSpec((4, 4), dtypes.Uint32, True), name=None)
-    rhs = tensor.Tensor(specs.TensorSpec((4, 4), dtypes.Uint32, True), name=None)
-    out = tensor.Tensor(specs.TensorSpec((4, 4), dtypes.Uint32, True), name=None)
-    schedule = morello.impl.matmuls.MatmulHole(
-=======
-    lhs = specs.TensorSpec((4, 4), dtype=dtypes.Uint32)
-    rhs = specs.TensorSpec((4, 4), dtype=dtypes.Uint32)
-    out = specs.TensorSpec((4, 4), dtype=dtypes.Uint32)
+    lhs = specs.TensorSpec((4, 4), dtypes.Uint32, True)
+    rhs = specs.TensorSpec((4, 4), dtypes.Uint32, True)
+    out = specs.TensorSpec((4, 4), dtypes.Uint32, True)
     schedule = impl.MatmulHole(specs.Matmul(
->>>>>>> 2626b17b
         lhs, rhs, out, serial_only=False
     )).tile_out((2, 2))
     assert schedule.spec.output.dim_sizes == (4, 4)
