--- conflicted
+++ resolved
@@ -114,28 +114,7 @@
         Tgt: Target,
         I: IntoIterator<Item = &'a TensorSpecAux<Tgt>> + 'a,
     {
-<<<<<<< HEAD
         PrimitiveAux(operand_auxes.into_iter().cloned().collect())
-=======
-        match self.typ {
-            PrimitiveSpecType::Matmul { .. }
-            | PrimitiveSpecType::Conv { .. }
-            | PrimitiveSpecType::Zero => {
-                PrimitiveAux::Standard(operand_auxes.into_iter().cloned().collect())
-            }
-            PrimitiveSpecType::Move => {
-                let mut operand_auxes_iter = operand_auxes.into_iter();
-                let first: &TensorSpecAux<_> = operand_auxes_iter.next().unwrap();
-                let second: &TensorSpecAux<_> = operand_auxes_iter.next().unwrap();
-                PrimitiveAux::Move {
-                    outer_aux: first.clone(),
-                    inner_level: second.level,
-                    inner_layout: second.layout.clone(),
-                    inner_vector_size: second.vector_size,
-                }
-            }
-        }
->>>>>>> 9d59f678
     }
 
     pub fn parameter_shapes(&self) -> Vec<Shape> {
