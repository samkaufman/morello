use itertools::{iproduct, izip, Itertools};
use smallvec::{smallvec, SmallVec};

use crate::common::{Contig, DimSize, Dtype, Shape};
use crate::layout::Layout;
use crate::spec::{
    conv_infer_output_shape, gen_vector_sizes, LogicalSpec, PrimitiveAux, PrimitiveBasics,
    PrimitiveSpecType,
};
use crate::target::{CpuMemoryLevel, MemoryLevel, Target, X86Target};
use crate::tensorspec::TensorSpecAux;

use std::hash::Hash;
use std::iter;

pub trait ToFromDependencyLatticeCoordinate: Sized {
    type Key: Eq + Hash;

    fn to_grid(&self) -> Option<(Self::Key, Vec<u32>)>;

    // TODO: Return an iterator instead.
    fn objects_in_grid_pt(key: &Self::Key, pt: &[u32]) -> Vec<Self>;
}

// TODO: Simplify code by making this the foundation of our Spec enum.
#[derive(Debug, PartialEq, Eq, Hash)]
pub enum SpecKey {
    Matmul { dtype: Dtype },
    Conv { dtype: Dtype },
    Move { is_load: bool, dtype: Dtype },
    Zero { dtype: Dtype },
}

impl ToFromDependencyLatticeCoordinate for LogicalSpec<X86Target> {
    type Key = SpecKey;

    fn to_grid(&self) -> Option<(SpecKey, Vec<u32>)> {
        match self {
            LogicalSpec::Primitive(basics, primitive_aux, serial_only) => match basics.typ {
                PrimitiveSpecType::Matmul { accum } => {
                    let PrimitiveAux(auxes) = primitive_aux;
                    Some((
                        SpecKey::Matmul {
                            dtype: basics.dtype,
                        },
                        [
                            if accum { 0 } else { 1 },
                            to_log2_dim_space(basics.spec_shape[0])?,
                            to_log2_dim_space(basics.spec_shape[1])?,
                            to_log2_dim_space(basics.spec_shape[2])?,
                            if *serial_only { 0 } else { 1 },
                        ]
                        .into_iter()
                        .chain(auxes.iter().map(|a| level_to_int(&a.level).into()))
                        .collect(),
                    ))
                }
                PrimitiveSpecType::Conv { accum } => {
<<<<<<< HEAD
                    let PrimitiveAux(auxes) = primitive_aux;
=======
                    let PrimitiveAux::Standard(auxes) = primitive_aux else {
                        unreachable!();
                    };
>>>>>>> feadfaff
                    let [b, f, c, h, w, fh, fw] = basics.spec_shape[..] else {
                        panic!("Convolution must have 7 Spec dimensions")
                    };
                    let shape_vec = [b - 1, f - 1, c - 1, h - fh, w - fw, fh - 1, fw - 1];
                    Some((
                        SpecKey::Conv {
                            dtype: basics.dtype,
                        },
                        iter::once(if accum { 0 } else { 1 })
                            .chain(shape_vec.into_iter())
                            .chain(iter::once(if *serial_only { 0 } else { 1 }))
                            .chain(auxes.iter().map(|a| level_to_int(&a.level).into()))
                            .collect(),
                    ))
                }
                PrimitiveSpecType::Move | PrimitiveSpecType::Zero => {
                    let mapping_level = &primitive_aux.0[0].level;
                    Some((
                        match basics.typ {
                            PrimitiveSpecType::Move => SpecKey::Move {
                                is_load: {
                                    // geometry breaks loads and stores into separate tables, which
                                    // makes sense after combining the two into a single Move Spec.
                                    // For now, we preserve this separation by determining whether
                                    // or not this is a load or a store by comparing operands.
                                    mapping_level < &primitive_aux.0[0].level
                                },
                                dtype: basics.dtype,
                            },
                            PrimitiveSpecType::Zero => SpecKey::Zero {
                                dtype: basics.dtype,
                            },
                            _ => unreachable!(),
                        },
                        basics
                            .spec_shape
                            .iter()
                            .map(|d| to_log2_dim_space(*d).unwrap())
                            .chain(iter::once(DimSize::from(level_to_int(mapping_level))))
                            .chain(iter::once(if *serial_only { 0 } else { 1 }))
                            .collect(),
                    ))
                }
            },
            LogicalSpec::Compose { .. } => None,
        }
    }

    fn objects_in_grid_pt(key: &Self::Key, pt: &[u32]) -> Vec<Self> {
        // TODO: Relying on indices in the below implementations is fragile. Fix that.
        match key {
            SpecKey::Matmul { dtype } => {
                let m = pt[1] + 1;
                let k = pt[2] + 1;
                let n = pt[3] + 1;
                let levels = pt[5..8]
                    .iter()
                    .map(|&i| int_to_level(i))
                    .collect::<Vec<_>>();

                let shapes = [smallvec![m, k], smallvec![k, n], smallvec![m, n]];

                align_layout_contig_vector_size_product::<X86Target>(&shapes, *dtype, &levels)
                    .map(|(alignments, layouts, contigs, vector_sizes)| {
                        LogicalSpec::Primitive(
                            PrimitiveBasics {
                                typ: PrimitiveSpecType::Matmul { accum: pt[0] == 0 },
                                spec_shape: smallvec![m, k, n],
                                dtype: *dtype,
                            },
                            PrimitiveAux(
                                izip!(contigs, alignments, layouts, vector_sizes, &levels)
                                    .map(|(contig, aligned, layout, vector_size, level)| {
                                        TensorSpecAux {
                                            contig,
                                            aligned,
                                            layout,
                                            vector_size,
                                            level: *level,
                                        }
                                    })
                                    .collect::<Vec<_>>(),
                            ),
                            pt[4] == 0,
                        )
                    })
                    .collect()
            }
            SpecKey::Conv { dtype } => {
                let accum = pt[0] == 0;
                let [pb, pf, pc, ph, pw, pfh, pfw] = pt[..] else {
                    panic!();
                };

                let spec_shape = smallvec![
                    pb + 1,
                    pf + 1,
                    pc + 1,
                    ph + pfh + 1,
                    pw + pfw + 1,
                    pfh + 1,
                    pfw + 1
                ];

                let image_shape =
                    smallvec![spec_shape[0], spec_shape[2], spec_shape[3], spec_shape[4]];
                let filters_shape =
                    smallvec![spec_shape[1], spec_shape[2], spec_shape[5], spec_shape[6]];
                let output_shape = conv_infer_output_shape(&image_shape, &filters_shape);
                debug_assert_eq!(
                    output_shape,
                    PrimitiveSpecType::Conv { accum }
                        .infer_output_shape(&[&image_shape, &filters_shape])
                );
                let shapes = [image_shape, filters_shape, output_shape];

                let levels = pt[9..12]
                    .iter()
                    .map(|&i| int_to_level(i))
                    .collect::<Vec<_>>();

                align_layout_contig_vector_size_product::<X86Target>(&shapes, *dtype, &levels)
                    .map(|(alignments, layouts, contigs, vector_sizes)| {
                        LogicalSpec::Primitive(
                            PrimitiveBasics {
                                typ: PrimitiveSpecType::Conv { accum },
                                spec_shape: spec_shape.clone(),
                                dtype: *dtype,
                            },
                            PrimitiveAux(
                                izip!(contigs, alignments, layouts, vector_sizes, &levels)
                                    .map(|(contig, aligned, layout, vector_size, level)| {
                                        TensorSpecAux {
                                            contig,
                                            aligned,
                                            layout,
                                            vector_size,
                                            level: *level,
                                        }
                                    })
                                    .collect::<Vec<_>>(),
                            ),
                            pt[9] == 0,
                        )
                    })
                    .collect()
            }
            SpecKey::Move { is_load: _, dtype } => {
                let source_level = int_to_level(pt[pt.len() - 2]);
                let shape = &pt[..pt.len() - 2]
                    .iter()
                    .map(|&d| from_log2_dim_space(d))
                    .collect::<Shape>();
                let serial_only = pt[pt.len() - 1] == 0;

                let alignments = [true, false];
                let viable_layouts = X86Target::all_layouts_for_shape(shape);

                alignments
                    .into_iter()
                    .cartesian_product(alignments)
                    .cartesian_product(viable_layouts.iter().cloned())
                    .cartesian_product(viable_layouts.iter().cloned())
                    .flat_map(
                        move |(
                            ((source_aligned, dest_aligned), source_layout),
                            destination_layout,
                        )| {
                            X86Target::possible_destination_levels(source_level)
                                .into_iter()
                                .cartesian_product(source_layout.all_contiguous_abs().collect_vec())
                                .cartesian_product(
                                    destination_layout.all_contiguous_abs().collect_vec(),
                                )
                                .flat_map(move |((dest_level, source_contig), dest_contig)| {
                                    let source_layout = source_layout.clone();
                                    let destination_layout = destination_layout.clone();
                                    [source_level, dest_level]
                                        .map(|lvl| {
                                            if lvl.vector_rf() {
                                                gen_vector_sizes(
                                                    Some(shape),
                                                    *dtype,
                                                    lvl.vector_bytes(),
                                                )
                                                .map(Some)
                                                .collect::<Vec<_>>()
                                            } else {
                                                vec![None]
                                            }
                                        })
                                        .into_iter()
                                        .multi_cartesian_product()
                                        .map(move |vector_size_pair| match &vector_size_pair[..] {
                                            [source_vector_size, destination_vector_size] => {
                                                LogicalSpec::Primitive(
                                                    PrimitiveBasics {
                                                        typ: PrimitiveSpecType::Move,
                                                        spec_shape: shape.clone(),
                                                        dtype: *dtype,
                                                    },
                                                    PrimitiveAux(vec![
                                                        TensorSpecAux {
                                                            contig: source_contig,
                                                            aligned: source_aligned,
                                                            level: source_level,
                                                            layout: source_layout.clone(),
                                                            vector_size: *source_vector_size,
                                                        },
                                                        TensorSpecAux {
                                                            contig: dest_contig,
                                                            aligned: dest_aligned,
                                                            level: dest_level,
                                                            layout: destination_layout.clone(),
                                                            vector_size: destination_vector_size
                                                                .clone(),
                                                        },
                                                    ]),
                                                    serial_only,
                                                )
                                            }
                                            _ => unreachable!(),
                                        })
                                })
                        },
                    )
                    .collect::<Vec<_>>()
            }
            SpecKey::Zero { dtype } => {
                let serial_only = pt[pt.len() - 1] == 0;
                let level = int_to_level(pt[pt.len() - 2]);
                let shape = pt[..pt.len() - 2]
                    .iter()
                    .map(|&d| from_log2_dim_space(d))
                    .collect::<Shape>();
                align_layout_contig_vector_size_product::<X86Target>(
                    &[shape.clone()],
                    *dtype,
                    &[level],
                )
                .map(|(alignments, layouts, contigs, vector_sizes)| {
                    debug_assert_eq!(alignments.len(), 1);
                    debug_assert_eq!(layouts.len(), 1);
                    debug_assert_eq!(contigs.len(), 1);
                    debug_assert_eq!(vector_sizes.len(), 1);
                    LogicalSpec::Primitive(
                        PrimitiveBasics {
                            typ: PrimitiveSpecType::Zero,
                            spec_shape: shape.clone(),
                            dtype: *dtype,
                        },
                        PrimitiveAux(vec![TensorSpecAux {
                            contig: contigs[0],
                            aligned: alignments[0],
                            level,
                            layout: layouts[0].clone(),
                            vector_size: vector_sizes[0],
                        }]),
                        serial_only,
                    )
                })
                .collect()
            }
        }
    }
}

fn align_layout_contig_vector_size_product<'s, Tgt: Target>(
    shapes: &'s [Shape],
    dtype: Dtype,
    levels: &'s [Tgt::Level],
) -> impl Iterator<
    Item = (
        SmallVec<[bool; 3]>,
        SmallVec<[Layout; 3]>,
        SmallVec<[Contig; 3]>,
        SmallVec<[Option<DimSize>; 3]>,
    ),
> + 's {
    assert_eq!(shapes.len(), levels.len());
    let align_prod = iter::repeat([true, false])
        .take(shapes.len())
        .multi_cartesian_product();
    let layout_prod = shapes
        .iter()
        .map(|s| X86Target::all_layouts_for_shape(s))
        .multi_cartesian_product();
    align_prod
        .cartesian_product(layout_prod)
        .flat_map(move |(alignments, layouts)| {
            let contigs = layouts
                .iter()
                // TODO: Make iterator cloneable instead of collecting into Vec.
                .map(|l| l.all_contiguous_abs().collect::<Vec<_>>())
                .multi_cartesian_product();
            let vector_sizes = levels
                .iter()
                // TODO: Make iterator cloneable instead of collecting into Vec.
                .enumerate()
                .map(|(idx, lvl)| {
                    //  TODO: Avoid this collection.
                    if lvl.vector_rf() {
                        gen_vector_sizes(Some(&shapes[idx]), dtype, lvl.vector_bytes())
                            .map(Some)
                            .collect::<SmallVec<[_; 3]>>()
                    } else {
                        smallvec![None]
                    }
                })
                .multi_cartesian_product();
            iproduct!(
                iter::once(alignments),
                iter::once(layouts),
                contigs,
                vector_sizes
            )
        })
        .map(|(alignments, layouts, contigs, vector_sizes)| {
            // TODO: Collect into SmallVecs immediately instead of converting.
            (
                SmallVec::<[_; 3]>::from(alignments),
                SmallVec::<[_; 3]>::from(layouts),
                SmallVec::<[_; 3]>::from(contigs),
                SmallVec::<[_; 3]>::from(vector_sizes),
            )
        })
}

fn level_to_int(lvl: &CpuMemoryLevel) -> u8 {
    match &lvl {
        CpuMemoryLevel::GL => 3,
        CpuMemoryLevel::L1 => 2,
        CpuMemoryLevel::VRF => 1,
        CpuMemoryLevel::RF => 0,
    }
}

fn int_to_level(i: u32) -> CpuMemoryLevel {
    match i {
        0 => CpuMemoryLevel::RF,
        1 => CpuMemoryLevel::VRF,
        2 => CpuMemoryLevel::L1,
        3 => CpuMemoryLevel::GL,
        _ => panic!("Invalid level"),
    }
}

fn to_log2_dim_space(dim: DimSize) -> Option<u32> {
    assert!(dim > 0);
    Some(dim - 1)
    // let r = bit_length_u32(dim) - 1;
    // if from_log2_dim_space(r) == dim {
    //     Some(r)
    // } else {
    //     None
    // }
}

fn from_log2_dim_space(log2_dim: u32) -> DimSize {
    // 1 << log2_dim
    log2_dim + 1
}<|MERGE_RESOLUTION|>--- conflicted
+++ resolved
@@ -56,13 +56,7 @@
                     ))
                 }
                 PrimitiveSpecType::Conv { accum } => {
-<<<<<<< HEAD
                     let PrimitiveAux(auxes) = primitive_aux;
-=======
-                    let PrimitiveAux::Standard(auxes) = primitive_aux else {
-                        unreachable!();
-                    };
->>>>>>> feadfaff
                     let [b, f, c, h, w, fh, fw] = basics.spec_shape[..] else {
                         panic!("Convolution must have 7 Spec dimensions")
                     };
