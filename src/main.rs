use anyhow::Result;
use clap::{Parser, ValueEnum};
use log::info;
use smallvec::smallvec;
use std::{io, path};

use morello::codegen::CodeGen;
use morello::color::{self, ColorMode};
use morello::common::{DimSize, Dtype};
use morello::db::{DashmapDiskDatabase, Database, DatabaseExt};
use morello::layout::row_major;
use morello::layout::Layout;
use morello::pprint::{pprint, ImplPrintStyle};
use morello::spec::{LogicalSpec, PrimitiveBasics, PrimitiveSpecType, Spec};
use morello::target::{ArmTarget, CpuMemoryLevel, Target, TargetId, X86Target};
use morello::tensorspec::TensorSpecAux;
use morello::utils::ToWriteFmt;

#[derive(Parser)]
#[command(author, version, about, long_about = None)]
struct Args {
    #[arg(long, short)]
    db: Option<path::PathBuf>,

    /// Color mode
    #[arg(long, value_enum, default_value_t = ColorMode::Auto)]
    color: ColorMode,

    /// Output format
    #[arg(short, long, value_enum, default_value_t = OutputFormat::C)]
    format: OutputFormat,

    // Include Impl as a comment in generated C
    #[arg(long, default_value_t = false)]
    include_impl: bool,

    /// Impl style
    #[arg(long, value_enum, default_value_t = ImplPrintStyle::Compact)]
    impl_style: ImplPrintStyle,

    /// Target architecture
    #[arg(long, value_enum, default_value_t = TargetId::X86)]
    target: TargetId,

    #[command(subcommand)]
    subcmd: Subcommand,
}

#[derive(Clone, ValueEnum)]
enum OutputFormat {
    C,
    Impl,
}

#[derive(Parser)]
enum Subcommand {
    #[command(flatten)]
    Emit(QuerySpec),

    /// Compile and run the synthesized implementation
    Run(RunCmd),

    /// Compile and benchmark the synthesized implementation
    Bench(BenchCmd),
}

#[derive(clap::Subcommand)]
enum QuerySpec {
    #[command(about = "Synthesize a row- to column-major transpose")]
    Transpose { size: DimSize },
    #[command(about = "Synthesize a matrix multiplication")]
    Matmul { size: DimSize },
    #[command(about = "Synthesize a convolution")]
    Conv {
        #[arg(long, short, default_value = "1")]
        batch: DimSize,
        #[arg(long, default_value = "4")]
        channels: DimSize,
        #[arg(long, default_value = "8")]
        filters: DimSize,
        #[arg(long, default_value = "3")]
        filters_size: DimSize,
        size: DimSize,
    },
}

#[derive(Parser)]
struct RunCmd {
    #[command(subcommand)]
    query_spec: QuerySpec,
}

#[derive(Parser)]
struct BenchCmd {
    /// Number of benchmark samples
    #[arg(long, short)]
    bench_samples: Option<u32>,

    #[command(subcommand)]
    query_spec: QuerySpec,
}

fn main() -> Result<()> {
    env_logger::init();
    let args = Args::parse();
    color::set_color_mode(args.color);
    match &args.target {
        TargetId::X86 => main_per_db(
            &args,
            &DashmapDiskDatabase::<X86Target>::new(args.db.as_deref()),
        ),
        TargetId::Arm => main_per_db(
            &args,
            &DashmapDiskDatabase::<ArmTarget>::new(args.db.as_deref()),
        ),
    }
}

fn main_per_db<'d, D, Tgt>(args: &Args, db: &'d D) -> Result<()>
where
    D: Database<'d, Tgt> + Send + Sync,
    Tgt: Target<Level = CpuMemoryLevel>,
{
    let subcmd = &args.subcmd;
    let query_spec = match subcmd {
        Subcommand::Emit(query_spec) => query_spec,
        Subcommand::Run(run_cmd) => &run_cmd.query_spec,
        Subcommand::Bench(bench_cmd) => &bench_cmd.query_spec,
    };
    let logical_spec = match query_spec {
        QuerySpec::Transpose { size } => {
            let rm2 = row_major(2);
            let cm2 = Layout::Standard {
                dim_order: smallvec![1, 0],
            };
            LogicalSpec::Primitive(
                PrimitiveBasics {
                    typ: PrimitiveSpecType::Move,
                    spec_shape: smallvec![*size, *size],
                    dtype: Dtype::Uint32,
                },
                vec![
                    TensorSpecAux {
                        contig: rm2.contiguous_full(),
                        aligned: true,
                        level: CpuMemoryLevel::GL,
                        layout: rm2,
                        vector_size: None,
                    },
                    TensorSpecAux {
                        contig: cm2.contiguous_full(),
                        aligned: true,
                        level: CpuMemoryLevel::GL,
                        layout: cm2,
                        vector_size: None,
                    },
                ],
                true,
            )
        }
        QuerySpec::Matmul { size } => {
            let rm2 = row_major(2);
            LogicalSpec::Primitive(
                PrimitiveBasics {
                    typ: PrimitiveSpecType::Matmul { accum: false },
                    spec_shape: smallvec![*size, *size, *size],
                    dtype: Dtype::Uint32,
                },
                vec![
                    TensorSpecAux {
                        contig: rm2.contiguous_full(),
                        aligned: true,
                        level: CpuMemoryLevel::GL,
                        layout: rm2,
                        vector_size: None,
                    };
                    3
                ],
                true,
            )
        }
        QuerySpec::Conv {
            batch,
            channels,
            filters,
            filters_size,
            size,
        } => {
            let rm = row_major(4);
            LogicalSpec::Primitive(
                PrimitiveBasics {
                    typ: PrimitiveSpecType::Conv { accum: false },
                    spec_shape: smallvec![
                        *batch,
                        *filters,
                        *channels,
                        *size,
                        *size,
                        *filters_size,
                        *filters_size,
                    ],
                    dtype: Dtype::Uint32,
                },
                vec![
                    TensorSpecAux {
                        contig: rm.contiguous_full(),
                        aligned: true,
                        level: CpuMemoryLevel::GL,
                        layout: rm,
                        vector_size: None,
                    };
                    3
                ],
                true,
            )
        }
    };

    let spec = Spec(logical_spec, Tgt::max_mem());

    let start_time = std::time::Instant::now();
    let (_, hits, misses) = morello::search::top_down(db, &spec, 1);
    info!("top_down took {:?}", start_time.elapsed());
    info!(
        "top_down missed {} times ({:.2}% of {})",
        misses,
        misses as f32 / (hits + misses) as f32,
        hits + misses
    );

<<<<<<< HEAD
    let Some(results) = db.get_impl(&spec) else {
        panic!("No Impl found");
=======
    let Some(results) = db_lock.read().unwrap().get_impl(&spec) else {
        unreachable!("Database should contain result after synthesis");
>>>>>>> beac888e
    };
    let Some(synthesized_impl) = results.first() else {
        panic!("No Impl found");
    };

    let bench_samples = if let Subcommand::Bench(BenchCmd { bench_samples, .. }) = subcmd {
        // We need an exact number of samples when benchmarking.
        match *bench_samples {
            // The user specified a number of samples.
            Some(bench_samples) => Some(bench_samples),
            // The user didn't specify a number of samples, so we estimate
            // a good number of samples.
            None => Some(synthesized_impl.estimate_optimal_iters()?),
        }
    } else {
        None
    };

    match args.format {
        OutputFormat::C => {
            let impl_style = if args.include_impl {
                Some(args.impl_style)
            } else {
                None
            };
            synthesized_impl.emit(bench_samples, impl_style, &mut ToWriteFmt(io::stdout()))?;
        }
        OutputFormat::Impl => pprint(synthesized_impl, args.impl_style),
    }

    match subcmd {
        Subcommand::Run(_) => {
            let built_artifact = synthesized_impl.build(None)?;
            let output = built_artifact.run()?;
            println!("\nOutput:\n{}", String::from_utf8_lossy(&output.stdout));
            #[cfg(feature = "verification")]
            if !built_artifact.check_correctness(&spec) {
                panic!("Generated code returned incorrect output");
            }
        }
        Subcommand::Bench(_) => {
            // TODO: Test correctness (allow disabling with flag)
            let result = synthesized_impl.bench(bench_samples.unwrap(), None)?;
            println!("\nImpl Runtime: {:.4}s", result.result.as_secs_f32());
        }
        _ => {}
    }

    Ok(())
}<|MERGE_RESOLUTION|>--- conflicted
+++ resolved
@@ -228,13 +228,8 @@
         hits + misses
     );
 
-<<<<<<< HEAD
     let Some(results) = db.get_impl(&spec) else {
-        panic!("No Impl found");
-=======
-    let Some(results) = db_lock.read().unwrap().get_impl(&spec) else {
         unreachable!("Database should contain result after synthesis");
->>>>>>> beac888e
     };
     let Some(synthesized_impl) = results.first() else {
         panic!("No Impl found");
