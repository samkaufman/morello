--- conflicted
+++ resolved
@@ -6,11 +6,7 @@
 readme = "README.md"
 
 [tool.poetry.dependencies]
-<<<<<<< HEAD
-python = ">=3.10,<=3.11"
-=======
-python = ">=3.9,<3.12"
->>>>>>> 6faaf3c6
+python = ">=3.10,<3.12"
 tabulate = "^0.8.10"
 frozendict = "^2.3.4"
 pandas = "^1.5.0"
