--- conflicted
+++ resolved
@@ -79,6 +79,21 @@
                 f"vector_shape must be specified if and only if the bank ({self.bank})"
                 " is a vector register file"
             )
+
+        if vector_shape is not None:
+            if len(vector_shape) != len(dim_sizes):
+                raise ValueError("vector_shape must have same rank as dim_sizes")
+            if any(i > o for i, o in zip(vector_shape, dim_sizes)):
+                raise ValueError(
+                    f"vector_shape must be smaller than dim_sizes, but "
+                    f"were {vector_shape} and {dim_sizes}"
+                )
+
+        if (self.vector_shape is not None) != system.banks[self.bank].vector_rf:
+            raise ValueError(
+                f"vector_shape must be specified if and only if the bank ({self.bank})"
+                " is a vector register file"
+            )
         if vector_shape is not None:
             if len(vector_shape) != len(dim_sizes):
                 raise ValueError("vector_shape must have same rank as dim_sizes")
@@ -136,13 +151,10 @@
         if bank is None:
             bank = self.bank
 
-<<<<<<< HEAD
-=======
         system = current_system()
         if layout != self.layout and bank not in system.addressed_banks:
             return False
 
->>>>>>> 1a4c3a2f
         if isinstance(layout, layouts.HexagonTranspacked):
             if self.dtype != Uint8:
                 return False
