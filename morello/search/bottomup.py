--- conflicted
+++ resolved
@@ -34,17 +34,11 @@
 MERGE_DIAGONALS = True
 BANK_GROUPS = (("RF", "VRF"), ("L1",), ("GL",))
 NAMESPACE = "BOOP"  # TODO: Generate real namespaces.
-<<<<<<< HEAD
-PING_TRIES = 10
-PING_WAIT_SECS = 15
-CONV_CHANNELS = 4
-=======
 PING_TRIES = 720
 PING_WAIT_SECS = 5
 CONV_CHANNELS = 4
 CHECK_CROSS_SPEC_MISSES = False
 REDIS_MIN_DIM = 8
->>>>>>> 6faaf3c6
 
 CacheOrFut = Union[
     search_cache.ScheduleCache,
