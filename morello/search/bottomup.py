--- conflicted
+++ resolved
@@ -20,12 +20,14 @@
 import dask.distributed
 
 from .. import dtypes, pruning, search_cache, specs, system_config, utils
+from ..impl.utils import gen_vector_shapes
 from . import dp
 
 if TYPE_CHECKING:
     from .. import impl
 
 MERGE_DIAGONALS = True
+BANKS_LEVELS = (("RF", "VRF"), ("L1",), ("GL",))
 
 logger = logging.getLogger(__name__)
 
@@ -136,19 +138,27 @@
     system = system_config.current_system()
 
     sb = 0 if spec.serial_only else 1
-    banks = tuple(system.ordered_banks.index(o.bank) for o in spec.operands)
+    bank_idxs = []
+    for o in spec.operands:
+        for idx, bank_group in enumerate(BANKS_LEVELS):
+            if o.bank in bank_group:
+                bank_idxs.append(idx)
+                break
+    bank_idxs = tuple(bank_idxs)
+    assert len(bank_idxs) == len(spec.operands)
+
     if isinstance(spec, (specs.Matmul, specs.MatmulAccum)):
         m, k = spec.lhs.dim_sizes
         _, n = spec.rhs.dim_sizes
-        return Coord((m, k, n), banks + (sb,))
+        return Coord((m, k, n), bank_idxs + (sb,))
     elif isinstance(spec, (specs.Convolution, specs.ConvolutionAccum)):
         b, c, h, w = spec.lhs.dim_sizes
         f, _, fh, fw = spec.rhs.dim_sizes
-        return Coord((b, c, f, h, w, fh, fw), banks + (sb,))
+        return Coord((b, c, f, h, w, fh, fw), bank_idxs + (sb,))
     elif isinstance(spec, (specs.ReduceSum, specs.ReduceSumAccum)):
-        return Coord(spec.source.dim_sizes, banks + (sb,))
+        return Coord(spec.source.dim_sizes, bank_idxs + (sb,))
     elif isinstance(spec, (specs.Load, specs.Store, specs.Zero)):
-        return Coord(spec.output.dim_sizes, banks + (sb,))
+        return Coord(spec.output.dim_sizes, bank_idxs + (sb,))
     elif isinstance(spec, specs.Compose):
         raise ValueError("Compose Specs not supported")
     else:
@@ -158,12 +168,12 @@
 # TODO: Can we just automatically invert _spec_to_coordinate? Or derive from Spec?
 def _destructure_spec_coordinate(
     base_spec: specs.Spec, coord: Coord
-) -> tuple[Sequence[tuple[int, ...]], Sequence[str], bool]:
+) -> tuple[Sequence[tuple[int, ...]], Sequence[Sequence[str]], bool]:
     """Return a modified copy of the given Spec with the given coordinate."""
     system = system_config.current_system()
 
     spec_dims = coord.dim_coords
-    banks = [system.ordered_banks[b] for b in coord.other_coords[:-1]]
+    banks: Sequence[Sequence[str]] = [BANKS_LEVELS[b] for b in coord.other_coords[:-1]]
     serial = coord.other_coords[-1] == 0
 
     if isinstance(base_spec, (specs.Matmul, specs.MatmulAccum)):
@@ -265,11 +275,6 @@
             )
             == top_block.flatten()
         )
-<<<<<<< HEAD
-        cache = dask_client.submit(_merge_caches, [cache] + block_results], target)
-        slice_idx += 1
-=======
->>>>>>> 1a4c3a2f
 
     def get_transitive_block_cache(
         self, block_coord: Coord
@@ -290,10 +295,6 @@
         return self.client.submit(_merge_caches, final_caches, target)
 
 
-<<<<<<< HEAD
-def _merge_caches(
-    caches: Sequence[search_cache.InMemoryScheduleCache],
-=======
 class DPTableGraphDiagonal:
     coordinates: Sequence[Coord]
 
@@ -428,18 +429,10 @@
 
 def _merge_caches(
     caches: Sequence[search_cache.ScheduleCache],
->>>>>>> 1a4c3a2f
     target: system_config.Target,
 ) -> search_cache.InMemoryScheduleCache:
     if not caches:
         raise ValueError("No caches to merge")
-<<<<<<< HEAD
-    if len(caches) == 1:
-        return caches[0]
-    with system_config.with_target(target):
-        cache = copy.deepcopy(caches[0])
-        for block_result in caches[1:]:
-=======
 
     if len(caches) == 1 and isinstance(caches[0], search_cache.InMemoryScheduleCache):
         return caches[0]
@@ -450,7 +443,6 @@
         else:
             cache = search_cache.InMemoryScheduleCache()
         for block_result in caches:
->>>>>>> 1a4c3a2f
             cache.update(block_result)
         return cache
 
@@ -503,52 +495,78 @@
             ):
                 continue
 
-            operand_shapes, tensor_banks, serial_only = _destructure_spec_coordinate(
-                top_query_spec, spec_coord
-            )
+            (
+                operand_shapes,
+                tensor_bank_groups,
+                serial_only,
+            ) = _destructure_spec_coordinate(top_query_spec, spec_coord)
             for layouts, aligneds in itertools.product(
                 itertools.product(
                     *[target.all_layouts_for_shape(shp) for shp in operand_shapes]
                 ),
                 itertools.product([True, False], repeat=op_count),
             ):
-                for contiguous_abstractions in _enumerate_contig_abstractions(
-                    type(top_query_spec), tensor_banks, layouts
-                ):
-                    # TODO: We should actually step down according to the memory
-                    #   used by the best Impl.
-                    new_operands = tuple(
-                        target.tensor_spec(
-                            operand_shapes[i],
-                            dtype=top_query_spec.operands[i].dtype,
-                            contiguous_abs=contiguous_abstractions[i],
-                            aligned=aligneds[i],
-                            bank=tensor_banks[i],
-                            layout=layouts[i],
-                        )
-                        for i in range(op_count)
-                    )
-                    new_inputs, new_output = new_operands[:-1], new_operands[-1]
-                    for limits in itertools.product(
-                        *[
-                            utils.powers_of_two(top_limits.available[bank])
-                            for bank in all_banks
-                        ]
+                for tensor_banks in itertools.product(*tensor_bank_groups):
+                    for contiguous_abstractions in _enumerate_contig_abstractions(
+                        type(top_query_spec), tensor_banks, layouts
                     ):
-                        limits_map = pruning.StandardMemoryLimits(
-                            utils.TinyMap(all_banks, limits)
-                        )
-
-                        spec = top_query_spec.replace_io(
-                            inputs=new_inputs,
-                            output=new_output,
-                            serial_only=serial_only,
-                        )
-                        # TODO: Pass parent_summary too, if applicable.
-                        # print("Calling search on Spec: " + str(spec))
-                        search_obj(spec, memory_limits=limits_map)
+                        for vec_kwargs in itertools.product(
+                            *[
+                                _iter_vector_shape_args(b, shp, o.dtype)
+                                for o, b, shp in zip(
+                                    top_query_spec.operands,
+                                    tensor_banks,
+                                    operand_shapes,
+                                )
+                            ]
+                        ):
+                            # TODO: We should actually step down according to the memory
+                            #   used by the best Impl.
+                            new_operands = tuple(
+                                target.tensor_spec(
+                                    operand_shapes[i],
+                                    dtype=top_query_spec.operands[i].dtype,
+                                    contiguous_abs=contiguous_abstractions[i],
+                                    aligned=aligneds[i],
+                                    bank=tensor_banks[i],
+                                    layout=layouts[i],
+                                    **vec_kwargs[i],
+                                )
+                                for i in range(op_count)
+                            )
+                            new_inputs, new_output = new_operands[:-1], new_operands[-1]
+                            for limits in itertools.product(
+                                *[
+                                    utils.powers_of_two(top_limits.available[bank])
+                                    for bank in all_banks
+                                ]
+                            ):
+                                limits_map = pruning.StandardMemoryLimits(
+                                    utils.TinyMap(all_banks, limits)
+                                )
+
+                                spec = top_query_spec.replace_io(
+                                    inputs=new_inputs,
+                                    output=new_output,
+                                    serial_only=serial_only,
+                                )
+                                # TODO: Pass parent_summary too, if applicable.
+                                # print("Calling search on Spec: " + str(spec))
+                                search_obj(spec, memory_limits=limits_map)
 
         return cache.caches[0]
+
+
+def _iter_vector_shape_args(
+    bank: str, outer_shape: Sequence[int], dtype
+) -> Iterable[dict]:
+    system = system_config.current_system()
+    vector_bytes: Optional[int] = system.banks[bank].vector_bytes
+    if vector_bytes is None:
+        yield {}
+        return
+    for shape in gen_vector_shapes(outer_shape, dtype, vector_bytes):
+        yield {"vector_shape": shape}
 
 
 def _make_docker_image(image_name: str) -> str:
@@ -653,43 +671,6 @@
 
     return final_caches
 
-<<<<<<< HEAD
-            load_spec = specs.Load(
-                source=target.tensor_spec((1024, 1024), dtype=dt),
-                destination=target.tensor_spec((1024, 1024), dtype=dt),
-                serial_only=False,
-            )
-            store_spec = specs.Store(
-                source=target.tensor_spec((1024, 1024), dtype=dt),
-                destination=target.tensor_spec((1024, 1024), dtype=dt),
-                serial_only=False,
-            )
-            zero_spec = specs.Zero(
-                destination=target.tensor_spec((1024, 1024), dtype=dt),
-                serial_only=True,
-            )
-
-            # Zero depends on Store, not Load, so chain those.
-            store_zero_cache = _compute_all(
-                dask_client, store_spec, top_limits=limits, cache=dt_cache
-            )
-            store_zero_cache = _compute_all(
-                dask_client, zero_spec, top_limits=limits, cache=store_zero_cache
-            )
-
-            # Merge the Load table with the Store/Zero table.
-            dt_cache = dask_client.submit(
-                _merge_caches,
-                [
-                    dt_cache,
-                    store_zero_cache,
-                    _compute_all(
-                        dask_client, load_spec, top_limits=limits, cache=dt_cache
-                    ),
-                ],
-                target,
-            )
-=======
 
 def main():
     logging.basicConfig(level=logging.INFO)
@@ -700,7 +681,6 @@
 
     system_config.set_current_target("cpu")
     target = system_config.current_target()
->>>>>>> 1a4c3a2f
 
     loaded_moves_cache: Optional[
         Union[dask.distributed.Future, search_cache.ScheduleCache]
@@ -792,20 +772,12 @@
                 final_caches_to_merge.append(transitive_matmul_graph_table)
 
         combined_cache = dask_client.submit(
-<<<<<<< HEAD
-            _merge_caches,
-            [search_cache.InMemoryScheduleCache(), per_dt_caches],
-            target,
-        )
-        print("Got cache:", combined_cache.result())
-=======
             _merge_caches, final_caches_to_merge, target
         ).result()
 
         with atomicwrites.atomic_write(args.out_path, mode="wb", overwrite=True) as fo:
             pickle.dump(combined_cache, fo)
         logger.info("Saving cache to: %s", str(args.out_path))
->>>>>>> 1a4c3a2f
 
     print(f"Total time: {time.time() - start:.1f}s")
 
