import functools
import io
import sys
from typing import Callable, List, Union

import tabulate
import termcolor

from . import cost, impl, tensor, tensor_namer
from .system_config.state import current_system


def _build_table(
    op: impl.Impl,
    show_spec: bool,
    cost_dict,
    show_utilization: bool,
    show_scheduled: bool,
    table: List[List[str]],
    tensor_name_fn: Callable[[Union[tensor.Tensor, tensor.Tile]], str],
    indent_depth: int,
    color: bool,
) -> None:
    system = current_system()
    ds = " " * (indent_depth * 2)
<<<<<<< HEAD
    new_row = [f"{ds}{op.env_str(tensor_name_fn, underscore_inner=True, fancy=color)}"]
=======
    new_row = [f"{ds}{_env_str(op, tensor_name_fn, underscore_inner=True, fancy=True)}"]
>>>>>>> 33fb3f48
    if show_spec:
        new_row.append(str(op.spec))
    if cost_dict:
        new_row.append(cost_dict[op][1])
    if show_utilization:
        new_row.extend([str(op.peak_memory[b]) for b in system.ordered_banks])
    if show_scheduled:
        new_row.append("yes" if op.is_scheduled else "no")
    table.append(new_row)

    if isinstance(op, impl.Pipeline):
        for stage in op.stages:
            _build_table(
                stage,
                show_spec,
                cost_dict,
                show_utilization,
                show_scheduled,
                table,
                tensor_name_fn,
                indent_depth + 1,
                color=color,
            )
    else:
        for child in op.children:
            if not isinstance(child, impl.Impl):
                continue
            should_indent = not isinstance(op, impl.MoveLet)
            _build_table(
                child,
                show_spec,
                cost_dict,
                show_utilization,
                show_scheduled,
                table,
                tensor_name_fn,
                indent_depth + 1 if should_indent else indent_depth,
                color=color,
            )

    # As the stack unwinds, insert a "store" line if this was a Move for an output
    if isinstance(op, impl.MoveLet) and op.is_store:
<<<<<<< HEAD
        store_row = [f"{ds}{op.store_env_str(tensor_name_fn, fancy=color)}"]
=======
        store_row = [f"{ds}{_store_env_str(op, tensor_name_fn, fancy=True)}"]
>>>>>>> 33fb3f48
        while len(store_row) < len(table[-1]):
            store_row.append("")
        table.append(store_row)


def _whitespace_preserving_tabulate(*args, **kwargs):
    original_preserve_whitespace = tabulate.PRESERVE_WHITESPACE
    tabulate.PRESERVE_WHITESPACE = True
    result = tabulate.tabulate(*args, **kwargs)
    tabulate.PRESERVE_WHITESPACE = original_preserve_whitespace
    return result


def _env_str(
    imp: impl.AppliedImpl,
    name_tensor_fn: Callable[[tensor.TensorLike], str],
    underscore_inner: bool = False,
    fancy: bool = False,
) -> str:
    if isinstance(imp, impl.Pipeline):
        keyword = "pipeline"
        if fancy:
            keyword = termcolor.colored(keyword, attrs=["bold"])

        introduced_strs = []
        for stage in imp.stages[:-1]:
            introduced_strs.append(f"{name_tensor_fn(stage.output)}: {stage.output}")
        return f"{keyword} ({', '.join(introduced_strs)})"
    elif isinstance(imp, (impl.Loop, impl.SlidingWindowLoop)):
        istr = ")"
        if not underscore_inner:
            istr = f", {_env_str(imp.inner, name_tensor_fn, fancy=fancy)})"

        left_strs, right_strs = [], []
        for it in sorted(imp.tiles, key=str):
            left_strs.append(
                _loop_operand_str(it, name_tensor_fn=name_tensor_fn, fancy=fancy)
            )
            # TODO: Fix the following
            right_strs.append(name_tensor_fn(imp.operands[it.source]))
        assert left_strs and right_strs

        keyword = "tile"
        if imp.parallel:
            keyword = "par " + keyword
        arrow = "<-"
        if fancy:
            keyword = termcolor.colored(keyword, attrs=["bold"])
            arrow = termcolor.colored(arrow, attrs=["bold"])

        left_concat = ", ".join(left_strs)
        right_concat = ", ".join(right_strs)
        return f"{keyword} ({left_concat}) {arrow} ({right_concat}{istr}"
    elif isinstance(imp, (impl.MoveLet, impl.PadTranspack)):
        keyword = "move"
        if isinstance(imp, impl.PadTranspack):
            keyword = "padtranspack"
        elif imp.prefetching:
            keyword += "[p]"

        arrow = "<-"
        if fancy:
            keyword = termcolor.colored(keyword, attrs=["bold"])
            arrow = termcolor.colored(arrow, attrs=["bold"])
        return (
            f"{keyword}[{imp.destination.bank}]"
            f" {name_tensor_fn(imp.destination)}"
            f" {arrow} {name_tensor_fn(imp.operands[imp.source_idx])}"
        )
    elif isinstance(imp, impl.AppliedImpl):
        operands_str = ", ".join(name_tensor_fn(o) for o in imp.operands)
        return f"{type(imp).__name__}({operands_str})"
    else:
        raise ValueError(f"Unsupported type: {type(imp)}")


def _store_env_str(
    op,
    name_tensor_fn: Callable[[tensor.TensorLike], str],
    fancy: bool = False,
):
    keyword = "store"
    arrow = "<-"
    if fancy:
        keyword = termcolor.colored(keyword, attrs=["bold"])
        arrow = termcolor.colored(arrow, attrs=["bold"])
    return (
        f"{keyword} {name_tensor_fn(op.operands[op.source_idx])}"
        f" {arrow} {name_tensor_fn(op.destination)}"
    )


def _loop_operand_str(
    t, *, name_tensor_fn: Callable[[tensor.TensorLike], str], fancy: bool
):
    if isinstance(t, tensor.ConvolutionImageTile):
        prefix = "conv"
        if fancy:
            prefix = termcolor.colored(prefix, attrs=["bold"])
        desc_part = prefix + " " + "×".join(str(s) for s in t.dim_sizes)
    elif isinstance(t, tensor.Tile):
        desc_part = "×".join(str(s) for s in t.dim_sizes)
    else:
        desc_part = str(t)
    return f"{name_tensor_fn(t)}: {desc_part}"


def pprint(
    op: impl.Impl,
    show_spec: bool = True,
    show_cost: bool = True,
    show_utilization: bool = True,
    show_scheduled: bool = False,
    color: bool = True,
    file=sys.stdout,
    holes_ok: bool = False,
):
<<<<<<< HEAD
    def _cfmt(text, **kwargs):
        if not color:
            return text
        return termcolor.colored(text, **kwargs)
=======
    op = op.to_applied()
>>>>>>> 33fb3f48

    cost_dict = None
    headers = [""]
    if show_spec:
        headers.append("spec")
    if show_cost:
        cost_dict = cost.detailed_analytical_cost(op, holes_ok=holes_ok)
        headers.append("cost")
    if show_utilization:
        headers.extend(current_system().ordered_banks)
    if show_scheduled:
        headers.append("scheduled")
    table = []
    namer = tensor_namer.TensorNamer(op, tensors_to_color=op.operands)
    _build_table(
        op,
        show_spec,
        cost_dict,
        show_utilization,
        show_scheduled,
        table,
        tensor_name_fn=functools.partial(namer.name, color=color),
        indent_depth=0,
        color=color,
    )

    # Print a simple, static header.
    print(_cfmt("Impl", attrs=["bold", "underline"]), file=file)

    # Print the inputs and output
    inputs_str = _cfmt("Inputs: ", attrs=["bold"])
    inputs_str += ", ".join(
        f"{namer.name(inp, color=color)}: {str(inp)}" for inp in op.inputs
    )
    print(inputs_str, file=file)
    print(
        f"{_cfmt('Output:', attrs=['bold'])} "
        f"{namer.name(op.output, color=color)}: {str(op.output)}",
        file=file,
    )

    # Print the table
    print(_whitespace_preserving_tabulate(table, headers=headers), file=file)

    # Print an epilogue
    print(
        _cfmt("Note: ", attrs=["bold"])
        + _cfmt("move*", attrs=["bold"])
        + " is a MoveLet scope where the introduced tensor is an output.",
        file=file,
    )


def pformat(*args, **kwargs) -> str:
    if "file" in kwargs:
        raise ValueError("`file` keyword argument is not supported by pformat")
    kwargs = dict(kwargs)
    with io.StringIO() as buf:
        kwargs["file"] = buf
        pprint(*args, **kwargs)
        return buf.getvalue()<|MERGE_RESOLUTION|>--- conflicted
+++ resolved
@@ -23,11 +23,7 @@
 ) -> None:
     system = current_system()
     ds = " " * (indent_depth * 2)
-<<<<<<< HEAD
-    new_row = [f"{ds}{op.env_str(tensor_name_fn, underscore_inner=True, fancy=color)}"]
-=======
     new_row = [f"{ds}{_env_str(op, tensor_name_fn, underscore_inner=True, fancy=True)}"]
->>>>>>> 33fb3f48
     if show_spec:
         new_row.append(str(op.spec))
     if cost_dict:
@@ -70,11 +66,7 @@
 
     # As the stack unwinds, insert a "store" line if this was a Move for an output
     if isinstance(op, impl.MoveLet) and op.is_store:
-<<<<<<< HEAD
-        store_row = [f"{ds}{op.store_env_str(tensor_name_fn, fancy=color)}"]
-=======
         store_row = [f"{ds}{_store_env_str(op, tensor_name_fn, fancy=True)}"]
->>>>>>> 33fb3f48
         while len(store_row) < len(table[-1]):
             store_row.append("")
         table.append(store_row)
@@ -192,14 +184,12 @@
     file=sys.stdout,
     holes_ok: bool = False,
 ):
-<<<<<<< HEAD
     def _cfmt(text, **kwargs):
         if not color:
             return text
         return termcolor.colored(text, **kwargs)
-=======
+
     op = op.to_applied()
->>>>>>> 33fb3f48
 
     cost_dict = None
     headers = [""]
