--- conflicted
+++ resolved
@@ -14,6 +14,7 @@
     Any,
     AsyncIterator,
     Generic,
+    Generator,
     Iterable,
     Optional,
     Sequence,
@@ -27,7 +28,7 @@
 
 from . import bcarray, pruning
 from .impl import Impl, spec_to_hole
-from .specs import Load, Spec, Store, Zero
+from .specs import Load, Spec, Store, Zero, Spec
 from .system_config import current_system
 from .utils import TinyMap, snap_availables_down, snap_availables_up, zip_dict
 
@@ -353,8 +354,9 @@
         assert not isinstance(entry, np.ndarray)
         await r.fill_range(bottom_coord, tuple(u + 1 for u in top_coord), entry)
 
-    def _get_rects(self, spec) -> bcarray.BlockCompressedArray:
+    def _get_rects(self, spec: Spec) -> bcarray.BlockCompressedArray:
         """Lazily initializes and returns an entry in `_rects`."""
+        assert isinstance(spec, Spec)  # TODO: Remove
         try:
             rects = self._rects[spec]
         except KeyError:
@@ -373,18 +375,9 @@
             if isinstance(bs, int):
                 bs = (bs,) * len(storage_dims)
 
-<<<<<<< HEAD
             redis_param = None
             if self._use_redis:
                 redis_param = (self._use_redis[0], f"{self._use_redis[1]}-{spec}")
-=======
-            storage = bcarray.BlockCompressedArray(
-                storage_dims,
-                block_shape=tuple(bs),
-                use_redis=redis_param,
-                local_cache=self._shared_local_get_cache,
-            )
->>>>>>> 9c441935
 
             if not redis_param:
                 grid = bcarray.NumpyStore(
@@ -398,6 +391,7 @@
                     redis_client,
                     prefix,
                     bcarray.BCA_DEFAULT_VALUE,
+                    local_cache=self._shared_local_get_cache,
                 )
 
             rects = bcarray.BlockCompressedArray(storage_dims, tuple(bs), grid)
@@ -474,18 +468,70 @@
 
         Will raise an IndexError is any of the limits are out-of-bounds.
         """
+
+        # TODO: This is an awful, hacky implementation. Instead, we should
+        #  either flatten or abstract batching queries to the same underlying
+        #  database.
+
         results: list[Optional[_TableEntry]] = [None] * len(queries)
-        bca_groups: dict[
-            bcarray.BlockCompressedArray, list[tuple[int, pruning.StandardMemoryLimits]]
-        ] = {}
+
+        # Group according to Redis client instance
+        redis_groups: dict[Any, tuple[redis.Redis, list[tuple[int, Generator]]]] = {}
+        pending_responses = {}
         for i, (bca, caps) in enumerate(queries):
-            bca_groups.setdefault(bca, []).append((i, caps))
-        for bca, qs in bca_groups.items():
-            grp_results = await bca.get_many(
-                [_logify(caps.available.raw_values) for _, caps in qs]
-            )
-            for (i, _), r in zip(qs, grp_results):
-                results[i] = r
+            grid = bca.grid
+            if isinstance(grid, bcarray.BCARedisStore):
+                red = grid.redis_client
+                get_gen = bca.interactive_get_many([_logify(caps.available.raw_values)])
+                redis_groups.setdefault(id(red), (red, []))[1].append((i, get_gen))
+                assert id(get_gen) not in pending_responses
+                pending_responses[id(get_gen)] = None
+            else:
+                # TODO: Call get_many for NumpyStores too!
+                results[i] = await bca.get(_logify(caps.available.raw_values))
+            assert results[i] is None or isinstance(results[i], _TableEntry)
+
+        # Drive generators in query-batching steps.
+        while redis_groups:
+            groups_completed = []
+
+            for group_key, (redis_client, generator_group) in redis_groups.items():
+                idxs_to_del = []
+                keys_accum: list[str] = []
+                key_runs: list[int] = []
+
+                # Send any pending responses and get new requests
+                for i, get_gen in generator_group:
+                    try:
+                        keys = get_gen.send(pending_responses[id(get_gen)])
+                    except StopIteration as e:
+                        assert len(e.value) == 1
+                        results[i] = e.value[0]
+                        idxs_to_del.append(i)
+                    else:
+                        keys_accum.extend(keys)
+                        key_runs.append(len(keys))
+
+                # Remove completed generators
+                for i in reversed(idxs_to_del):
+                    del generator_group[i]
+                if not generator_group:
+                    groups_completed.append(group_key)
+                    continue
+
+                # Do the per-grid queries
+                flattened_results = await redis_client.mget(keys_accum)
+
+                # Distribute the query results to the correct generators
+                taken = 0
+                for (_, get_gen), request_count in zip(generator_group, key_runs):
+                    pending_responses[id(get_gen)] = flattened_results[
+                        taken : taken + request_count
+                    ]
+                    taken += request_count
+
+            for k in groups_completed:
+                del redis_groups[k]
         return results
 
     @staticmethod
