--- conflicted
+++ resolved
@@ -475,14 +475,10 @@
     if bank == operand.bank and layout == operand.layout:
         raise ValueError("Either bank or layout must differ from current")
 
-<<<<<<< HEAD
-    # If the move is not into an addressed bank, contiguousness doesn't change.
-=======
     # Will the result be contiguous? If the move is into a cache, it might be.
     # If it's into memory bank with its own address space, then yes.
     contiguous = layout.contiguous_top()
     aligned = True
->>>>>>> 105de7fa
     if bank not in current_system().addressed_banks:
         contiguous = operand.contiguous
     else:
