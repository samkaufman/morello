use crate::common::DimSize;
use crate::cost::{Cost, MainCost};
use crate::datadeps::SpecKey;
use crate::grid::canon::CanonicalBimap;
use crate::grid::general::{AsBimap, BiMap};
use crate::grid::linear::BimapInt;
use crate::imp::{Impl, ImplNode};
use crate::layout::Layout;
use crate::memorylimits::{MemVec, MemoryLimits, MemoryLimitsBimap};
use crate::ndarray::NDArray;
use crate::spec::{LogicalSpecSurMap, PrimitiveBasicsBimap, Spec, SpecSurMap};
use crate::target::{Target, LEVEL_COUNT};
use crate::tensorspec::TensorSpecAuxNonDepBimap;

use divrem::DivRem;
use itertools::Itertools;
use parking_lot::{Mutex, MutexGuard};
use prehash::{new_prehashed_set, DefaultPrehasher, Prehashed, PrehashedSet, Prehasher};
use serde::{Deserialize, Serialize};

use wtinylfu::WTinyLfuCache;

use std::collections::HashMap;
use std::fs;
use std::io::Write;
use std::num::{NonZeroU32, NonZeroUsize};
use std::ops::{Deref, DerefMut, Range};
use std::path::{self, Path};

type DbKey = (TableKey, Vec<BimapInt>); // TODO: Rename to BlockKey for consistency?
type TableKey = (SpecKey, Vec<(Layout, u8, Option<NonZeroU32>)>);
type SuperBlockKey = DbKey;
type SuperBlock = HashMap<Vec<BimapInt>, DbBlock>;
pub type ActionIdx = u16;

// TODO: Select these at runtime.
const CONCURRENT_CACHE_SHARDS: usize = 256;
const CACHE_PER_SHARD_SIZE: usize = 128;
const CACHE_PER_SHARD_SAMPLES: usize = 8;
const SUPERBLOCK_FACTOR: BimapInt = 2;
const CHANNEL_SIZE: usize = 2;

pub struct FilesDatabase {
    binary_scale_shapes: bool,
    k: u8,
    shards: ShardArray,
    prehasher: DefaultPrehasher,
}

struct ShardArray([Mutex<Shard>; CONCURRENT_CACHE_SHARDS]);

pub struct PageId<'a> {
    db: &'a FilesDatabase,
    pub(crate) table_key: TableKey,
    pub(crate) superblock_id: Vec<BimapInt>,
}

struct Shard {
    cache: WTinyLfuCache<Prehashed<SuperBlockKey>, SuperBlock>,
    outstanding_gets: PrehashedSet<SuperBlockKey>,
    thread: Option<std::thread::JoinHandle<()>>,
    thread_tx: std::sync::mpsc::SyncSender<ShardThreadMsg>,
    thread_rx: std::sync::mpsc::Receiver<ShardThreadResponse>,
}

enum ShardThreadMsg {
    Get(Prehashed<SuperBlockKey>),
    Put(SuperBlockKey, SuperBlock),
    Exit,
}

enum ShardThreadResponse {
    Loaded(Prehashed<SuperBlockKey>, SuperBlock),
}

/// Stores a [Database] block. This may be a single value if all block entries have been filled with
/// the same [ActionCostVec], or an n-dimensional array along with a count of identical entries
/// accumulated until the first differing entry.
///
/// This isn't designed to be compressed in the case that a non-identical value is added and later
/// overwritten with an identical value. In that case, `matches` will be `None` and all values
/// would need to be scanned to determine whether they are all identical and, to set `matches`, how
/// many there are.
#[derive(Debug, Serialize, Deserialize)]
#[serde(bound = "")]
pub enum DbBlock {
    Whole(Box<WholeBlock>),
}

#[derive(Debug, Serialize, Deserialize)]
pub struct WholeBlock {
    pub filled: NDArray<u8>, // 0 is empty; otherwise n - 1 = # of actions.
    pub main_costs: NDArray<MainCost>,
    pub peaks: NDArray<MemVec>,
    pub depths_actions: NDArray<(u8, ActionIdx)>,
}

#[derive(Debug, Default, Clone, PartialEq, Eq, Serialize, Deserialize)]
pub struct ActionCostVec(pub Vec<(ActionIdx, Cost)>);

pub enum GetPreference<T, V> {
    Hit(T),
    Miss(Option<V>),
}

impl FilesDatabase {
    pub fn try_new(
        file_path: Option<&path::Path>,
        binary_scale_shapes: bool,
        k: u8,
    ) -> Result<Self, rocksdb::Error> {
        let resolved_file_path = file_path
            .map(|p| p.to_owned())
            .unwrap_or_else(|| tempfile::TempDir::new().unwrap().into_path());
        log::info!("Opening database at: {}", resolved_file_path.display());

        let shards = ShardArray(std::array::from_fn(|i| {
            Mutex::new(Shard::new(i, &resolved_file_path))
        }));
        Ok(Self {
            binary_scale_shapes,
            k,
            shards,
            prehasher: DefaultPrehasher::default(),
        })
    }

    pub fn get<Tgt>(&self, query: &Spec<Tgt>) -> Option<ActionCostVec>
    where
        Tgt: Target,
        Tgt::Level: CanonicalBimap,
        <Tgt::Level as CanonicalBimap>::Bimap: BiMap<Codomain = u8>,
    {
        match self.get_with_preference(query) {
            GetPreference::Hit(v) => Some(v),
            GetPreference::Miss(_) => None,
        }
    }

    pub fn get_impl<Tgt>(&self, query: &Spec<Tgt>) -> Option<Vec<ImplNode<Tgt>>>
    where
        Tgt: Target,
        Tgt::Level: CanonicalBimap,
        <Tgt::Level as CanonicalBimap>::Bimap: BiMap<Codomain = u8>,
    {
        let root_results = self.get(query)?;
        let actions = query.0.actions();
        Some(
            root_results
                .as_ref()
                .iter()
                .map(|(action_idx, _cost)| {
                    let root = actions[(*action_idx).into()].apply(query).unwrap();
                    let children = root.children();
                    let new_children = children
                        .iter()
                        .map(|c| construct_impl(self, c))
                        .collect::<Vec<_>>();
                    root.replace_children(new_children.into_iter())
                })
                .collect::<Vec<_>>(),
        )
    }

    pub fn get_with_preference<Tgt>(
        &self,
        query: &Spec<Tgt>,
    ) -> GetPreference<ActionCostVec, Vec<ActionIdx>>
    where
        Tgt: Target,
        Tgt::Level: CanonicalBimap,
        <Tgt::Level as CanonicalBimap>::Bimap: BiMap<Codomain = u8>,
    {
        let bimap = self.spec_bimap();
        let (table_key, global_pt) = bimap.apply(query);
        let (block_pt, inner_pt) = blockify_point(global_pt);

        let superblock_pt = superblockify_pt(&block_pt);
        let superblock_key = self.prehasher.prehash((table_key, superblock_pt));

        let superblock: &SuperBlock = &self.load_live_superblock(&superblock_key);
        let Some(b) = superblock.get(&block_pt) else {
            return GetPreference::Miss(None);
        };
        b.get_with_preference(self, query, &inner_pt)
    }

    pub fn prefetch<Tgt>(&self, query: &Spec<Tgt>)
    where
        Tgt: Target,
        Tgt::Level: CanonicalBimap,
        <Tgt::Level as CanonicalBimap>::Bimap: BiMap<Codomain = u8>,
    {
        let bimap = self.spec_bimap();
        let (table_key, global_pt) = bimap.apply(query);
        let (block_pt, _) = blockify_point(global_pt);

        let superblock_pt = superblockify_pt(&block_pt);
        let superblock_key = self.prehasher.prehash((table_key, superblock_pt));

        let shard = &self.shards.0[self.shard_index(&superblock_key)];
        let mut shard_guard = shard.lock();
        shard_guard.process_available_bg_thread_msgs();
        if shard_guard.cache.peek(&superblock_key).is_none() {
            shard_guard.async_get(&superblock_key);
        }
    }

    pub fn page_id<Tgt>(&self, lhs: &Spec<Tgt>) -> PageId
    where
        Tgt: Target,
        Tgt::Level: CanonicalBimap,
        <Tgt::Level as CanonicalBimap>::Bimap: BiMap<Codomain = u8>,
    {
        let bimap = self.spec_bimap();
        let (table_key, global_pt_lhs) = bimap.apply(lhs);
        let (block_pt, _) = blockify_point(global_pt_lhs);
        PageId {
            db: self,
            table_key,
            superblock_id: superblockify_pt(&block_pt),
        }
    }

    pub fn put<Tgt>(&self, spec: Spec<Tgt>, decisions: Vec<(ActionIdx, Cost)>)
    where
        Tgt: Target,
        Tgt::Level: CanonicalBimap,
        <Tgt::Level as CanonicalBimap>::Bimap: BiMap<Codomain = u8>,
    {
        // Check that all costs in decisions have peak memory less than or equal to spec's
        // memory limits.
        debug_assert!(
            decisions.iter().all(|(_, c)| {
                let MemoryLimits::Standard(limits) = &spec.1;
                &c.peaks <= limits
            }),
            "peak memory of an action exceeds memory limits of {}: {:?}",
            spec,
            decisions
        );

        let bimap = self.spec_bimap();
        let (db_key, (bottom, top)) = put_range_to_fill(&bimap, &spec, &decisions);

        // Construct an iterator over all blocks to fill.
        let rank = bottom.len();
        let blocks_iter = bottom
            .into_iter()
            .zip(&top)
            .enumerate()
            .map(|(dim, (b, t))| iter_blocks_in_single_dim_range(b, *t, block_size_dim(dim, rank)))
            .multi_cartesian_product();

        for joined_row in blocks_iter {
            let block_pt = joined_row
                .iter()
                .map(|(b, _)| *b)
                .collect::<Vec<BimapInt>>();
            // TODO: Factor out this tuple construction
            let mut superblock_guard = self.load_live_superblock_mut(
                &self
                    .prehasher
                    .prehash((db_key.clone(), superblockify_pt(&block_pt))),
            );

            // If the superblock already contains the block, mutate in place and continue the loop.
            if let Some(live_block) = superblock_guard.get_mut(&block_pt) {
                let dim_ranges = joined_row
                    .iter()
                    .map(|(_, r)| r.clone())
                    .collect::<Vec<_>>();
                let DbBlock::Whole(e) = live_block;
                // Examine the table before updating.
                e.fill_region(self.k, &dim_ranges, &ActionCostVec(decisions.clone()));
                continue;
            }

            // If not, create the block and add it to the superblock.
            let db_shape = db_shape::<Tgt>(rank);
            let bs = block_shape(&block_pt, &db_shape, block_size_dim);
            let block_shape_usize = bs.map(|v| v.try_into().unwrap()).collect::<Vec<_>>();
            let dim_ranges = joined_row
                .iter()
                .map(|(_, r)| r.clone())
                .collect::<Vec<_>>();
            let new_block = DbBlock::Whole(Box::new(WholeBlock::partially_filled::<Tgt>(
                self.k,
                &block_shape_usize,
                &dim_ranges,
                &ActionCostVec(decisions.clone()),
            )));
            superblock_guard.insert(block_pt, new_block);
        }
    }

    pub fn flush(&self) {
        // Background thread writes flush immediately, so this is a no-op.
    }

    pub fn max_k(&self) -> Option<usize> {
        Some(self.k.into())
    }

    pub fn stats_str(&self) -> String {
        // let start = Instant::now();
        // let mut runs_filled = 0;
        // let mut lens_filled = 0;
        // let mut runs_main_costs = 0;
        // let mut lens_main_costs = 0;
        // let mut runs_peaks = 0;
        // let mut lens_peaks = 0;
        // let mut runs_depths_actions = 0;
        // let mut lens_depths_actions = 0;
        // for block in &self.blocks {
        //     match block.value() {
        //         DbBlock::Whole(e) => {
        //             runs_filled += e.filled.runs_len();
        //             lens_filled += e.filled.len();
        //             runs_main_costs += e.main_costs.runs_len();
        //             lens_main_costs += e.main_costs.len();
        //             runs_peaks += e.peaks.runs_len();
        //             lens_peaks += e.peaks.len();
        //             runs_depths_actions += e.depths_actions.runs_len();
        //             lens_depths_actions += e.depths_actions.len();
        //         }
        //     }
        // }
        // let stat_duration = start.elapsed();
        // format!(
        //     "blocks={} \
        //     runs_filled={} runs_main_costs={} runs_peaks={} \
        //     runs_depthsactions={} cr_filled={:.5} \
        //     cr_main_costs={:.5} cr_peaks={:.5} cr_depthsactions={:.5} statms={}",
        //     self.blocks.len(),
        //     runs_filled,
        //     runs_main_costs,
        //     runs_peaks,
        //     runs_depths_actions,
        //     runs_filled as f32 / lens_filled as f32,
        //     runs_main_costs as f32 / lens_main_costs as f32,
        //     runs_peaks as f32 / lens_peaks as f32,
        //     runs_depths_actions as f32 / lens_depths_actions as f32,
        //     stat_duration.as_millis(),
        // )

        // TODO: Reimplement.
        "".to_owned()
    }

    pub fn spec_bimap<Tgt>(&self) -> impl BiMap<Domain = Spec<Tgt>, Codomain = DbKey>
    where
        Tgt: Target,
        Tgt::Level: CanonicalBimap,
        <Tgt::Level as CanonicalBimap>::Bimap: BiMap<Domain = Tgt::Level, Codomain = u8>,
    {
        let surmap = SpecSurMap::<Tgt, _, _, _> {
            logical_spec_surmap: LogicalSpecSurMap::new(
                PrimitiveBasicsBimap {
                    binary_scale_shapes: self.binary_scale_shapes,
                },
                |_: &[DimSize], _| TensorSpecAuxNonDepBimap::<Tgt>::default(),
            ),
            memory_limits_bimap: MemoryLimitsBimap::default(),
        };
        surmap.into_bimap()
    }

    fn load_live_superblock<'a>(
        &'a self,
        key: &Prehashed<SuperBlockKey>,
    ) -> impl Deref<Target = SuperBlock> + 'a {
        self.load_live_superblock_mut(key)
    }

    fn load_live_superblock_mut<'a>(
        &'a self,
        key: &Prehashed<SuperBlockKey>,
    ) -> impl DerefMut<Target = SuperBlock> + 'a {
        let shard = &self.shards.0[self.shard_index(key)];
        let mut shard_guard = shard.lock();

        shard_guard.process_available_bg_thread_msgs();

        let shard_guard = match MutexGuard::try_map(shard_guard, |s| s.cache.get_mut(key)) {
            Ok(mapped) => return mapped,
            Err(s) => s,
        };

        MutexGuard::map(shard_guard, |s| {
            s.async_get(key);
            s.process_bg_thread_msgs_until(|resp| match resp {
                ShardThreadResponse::Loaded(k, _) => k != key,
            });
            s.cache
                .get_mut(key)
                .unwrap_or_else(|| panic!("just-requested key in cache: {key:?}"))
        })
    }

    fn shard_index(&self, key: &Prehashed<SuperBlockKey>) -> usize {
        *Prehashed::as_hash(key) as usize % self.shards.0.len()
    }
}

impl Drop for FilesDatabase {
    fn drop(&mut self) {
        for shard in &mut self.shards.0 {
            let mut shard_guard = shard.lock();
            let drained = shard_guard.drain_cache().collect::<Vec<_>>();
            for (k, v) in drained {
                shard_guard.async_put(k, v);
            }
        }
    }
}

impl<'a> PageId<'a> {
    pub fn contains<Tgt>(&self, spec: &Spec<Tgt>) -> bool
    where
        Tgt: Target,
        Tgt::Level: CanonicalBimap,
        <Tgt::Level as CanonicalBimap>::Bimap: BiMap<Codomain = u8>,
    {
        let bimap = self.db.spec_bimap();
        let (table_key, global_pt) = bimap.apply(spec);
        if self.table_key != table_key {
            return false;
        }
        let (block_pt, _) = blockify_point(global_pt);
        self.superblock_id == superblockify_pt(&block_pt)
    }
}

impl Shard {
    fn new(idx: usize, db_root: &Path) -> Self {
        let db_root = db_root.to_owned();
        let (command_tx, command_rx) = std::sync::mpsc::sync_channel(CHANNEL_SIZE);
        let (response_tx, response_rx) = std::sync::mpsc::sync_channel(CHANNEL_SIZE);

        let thread = Some(
            std::thread::Builder::new()
                .name(format!("ShardThread-{idx}"))
                .spawn(move || loop {
                    match command_rx.recv() {
                        Ok(ShardThreadMsg::Get(key)) => {
                            let path = superblock_file_path(&db_root, &key);
                            let result = match fs::File::open(&path) {
                                Ok(file) => {
                                    let buf_reader = std::io::BufReader::new(file);
                                    bincode::deserialize_from(buf_reader).unwrap()
                                }
                                Err(_) => HashMap::new(),
                            };
                            response_tx
                                .send(ShardThreadResponse::Loaded(key, result))
                                .unwrap();
                        }
                        Ok(ShardThreadMsg::Put(key, value)) => {
                            let path = superblock_file_path(&db_root, &key);
                            let serialized = bincode::serialize(&value).unwrap();
                            if let Some(parent) = path.parent() {
                                fs::create_dir_all(parent).unwrap();
                            }
                            let file = fs::File::create(&path).unwrap();
                            let mut buf_writer = std::io::BufWriter::new(file);
                            buf_writer.write_all(&serialized).unwrap();
                            buf_writer.flush().unwrap();
                        }
                        Ok(ShardThreadMsg::Exit) => break,
                        Err(_) => unreachable!("expected Exit first"),
                    }
                })
                .unwrap(),
        );

        Self {
            cache: WTinyLfuCache::new(CACHE_PER_SHARD_SIZE, CACHE_PER_SHARD_SAMPLES),
            outstanding_gets: new_prehashed_set(),
            thread,
            thread_tx: command_tx,
            thread_rx: response_rx,
        }
    }

    fn process_bg_thread_msgs_until_close(&mut self) {
        while let Ok(msg) = self.thread_rx.recv() {
            self.process_bg_thread_msg_inner(msg);
        }
    }

    /// Process background thread messages until just *after* `cond` returns `false`.
    fn process_bg_thread_msgs_until<F>(&mut self, mut cond: F)
    where
        F: FnMut(&ShardThreadResponse) -> bool,
    {
        while let Ok(msg) = self.thread_rx.recv() {
            let should_continue = cond(&msg);
            self.process_bg_thread_msg_inner(msg);
            if !should_continue {
                return;
            }
        }
        panic!("process_bg_thread_msgs exited loop surprisingly!"); // TODO: Remove panic!
    }

    fn process_available_bg_thread_msgs(&mut self) {
        while let Ok(msg) = self.thread_rx.try_recv() {
            self.process_bg_thread_msg_inner(msg);
        }
    }

    fn process_bg_thread_msg_inner(&mut self, msg: ShardThreadResponse) {
        let ShardThreadResponse::Loaded(key, new_value) = msg;

        let was_present = self.outstanding_gets.remove(&key);
        debug_assert!(was_present);
        if let Some((evicted_key, evicted_value)) = self.cache.push(key, new_value) {
            self.async_put(Prehashed::into_inner(evicted_key), evicted_value);
        }
    }

    /// Start a background task to load a superblock. Do nothing if request already enqueued.
    ///
    /// This updates does not update cache statistics.
    ///
    /// This may panic if the key is already in the cache.
    fn async_get(&mut self, key: &Prehashed<SuperBlockKey>) -> bool {
        if self.outstanding_gets.contains(key) {
            return false;
        }
        debug_assert!(self.cache.peek(key).is_none(), "cache already had {key:?}");
        self.outstanding_gets.insert(prehashed_clone(key));
        self.thread_tx
            .send(ShardThreadMsg::Get(prehashed_clone(key)))
            .unwrap();
        true
    }

    fn async_put(&self, key: SuperBlockKey, value: SuperBlock) {
        self.thread_tx
            .send(ShardThreadMsg::Put(key, value))
            .unwrap();
    }

    fn drain_cache(&mut self) -> impl Iterator<Item = (SuperBlockKey, SuperBlock)> + '_ {
        std::iter::from_fn(move || {
            if let Some(popped) = self.cache.pop_lru_window() {
                return Some(popped);
            }
            self.cache.pop_lru_main()
        })
        .map(|(k, v)| (Prehashed::into_inner(k), v))
    }
}

impl Drop for Shard {
    fn drop(&mut self) {
        self.thread_tx.send(ShardThreadMsg::Exit).unwrap();
        self.process_bg_thread_msgs_until_close();
        self.thread.take().unwrap().join().unwrap();
    }
}

impl DbBlock {
    pub fn get_with_preference<Tgt>(
        &self,
        _containing_db: &FilesDatabase,
        _query: &Spec<Tgt>,
        inner_pt: &[u8],
    ) -> GetPreference<ActionCostVec, Vec<ActionIdx>>
    where
        Tgt: Target,
        Tgt::Level: CanonicalBimap,
        <Tgt::Level as CanonicalBimap>::Bimap: BiMap<Codomain = u8>,
    {
        match self {
            DbBlock::Whole(b) => {
                // TODO: Propogate an action index preference.
                let inner_pt_usize = inner_pt.iter().map(|v| *v as usize).collect::<Vec<_>>();
                match b.get(&inner_pt_usize) {
                    Some(r) => GetPreference::Hit(r),
                    None => GetPreference::Miss(None),
                }
            }
        }
    }

    pub fn shape(&self) -> &[usize] {
        match self {
            DbBlock::Whole(e) => e.shape(),
        }
    }
}

impl WholeBlock {
    fn empty<Tgt: Target>(k: u8, shape: &[usize]) -> Self {
        let mut shape_with_k = Vec::with_capacity(shape.len() + 1);
        shape_with_k.extend_from_slice(shape);
        shape_with_k.push(k.into());

        WholeBlock {
            filled: NDArray::new_with_value(shape, 0),
            main_costs: NDArray::new(&shape_with_k),
            peaks: NDArray::new_with_value(&shape_with_k, MemVec::zero::<Tgt>()),
            depths_actions: NDArray::new(&shape_with_k),
        }
    }

    pub(crate) fn partially_filled<Tgt: Target>(
        k: u8,
        shape: &[usize],
        dim_ranges: &[Range<BimapInt>],
        value: &ActionCostVec,
    ) -> Self {
        let mut e = Self::empty::<Tgt>(k, shape);
        e.fill_region_without_updating_match(k, dim_ranges, value);
        e
    }

    pub(crate) fn fill_region(
        &mut self,
        k: u8,
        dim_ranges: &[Range<BimapInt>],
        value: &ActionCostVec,
    ) {
        self.fill_region_without_updating_match(k, dim_ranges, value);
    }

    fn fill_region_without_updating_match(
        &mut self,
        k: u8,
        dim_ranges: &[Range<BimapInt>],
        value: &ActionCostVec,
    ) {
        let shape = self.filled.shape();
        debug_assert_eq!(dim_ranges.len(), shape.len());

        let mut shape_with_k = Vec::with_capacity(shape.len() + 1);
        shape_with_k.extend_from_slice(shape);
        shape_with_k.push(k.into());

        self.filled
            .fill_region(dim_ranges, u8::try_from(value.len()).unwrap() + 1);
        self.main_costs.fill_broadcast_1d(
            dim_ranges,
            value.0.iter().map(|(_, c)| c.main),
            Some(&self.filled),
        );
        self.peaks.fill_broadcast_1d(
            dim_ranges,
            value.0.iter().map(|(_, c)| c.peaks.clone()),
            Some(&self.filled),
        );
        self.depths_actions.fill_broadcast_1d(
            dim_ranges,
            value.0.iter().map(|(a, c)| (c.depth, *a)),
            Some(&self.filled),
        );
    }

    pub(crate) fn get(&self, pt: &[usize]) -> Option<ActionCostVec> {
        let f = self.filled[pt];
        if f == 0 {
            return None;
        }
        let local_k = f - 1;
        let mut pt_with_k = Vec::with_capacity(pt.len() + 1);
        pt_with_k.extend_from_slice(pt);
        pt_with_k.push(0);
        Some(ActionCostVec(
            (0..local_k)
                .map(move |i| {
                    *pt_with_k.last_mut().unwrap() = i.into();
                    let (depth, action_idx) = self.depths_actions[&pt_with_k];
                    (
                        action_idx,
                        Cost {
                            main: self.main_costs[&pt_with_k],
                            peaks: self.peaks[&pt_with_k].clone(),
                            depth,
                        },
                    )
                })
                .collect(),
        ))
    }

    pub fn shape(&self) -> &[usize] {
        self.filled.shape()
    }
}

impl Deref for ActionCostVec {
    type Target = Vec<(ActionIdx, Cost)>;

    fn deref(&self) -> &Self::Target {
        &self.0
    }
}

impl AsRef<Vec<(ActionIdx, Cost)>> for ActionCostVec {
    fn as_ref(&self) -> &Vec<(ActionIdx, Cost)> {
        self.deref()
    }
}

fn superblockify_pt(block_pt: &[BimapInt]) -> Vec<BimapInt> {
    block_pt.iter().map(|&i| i / SUPERBLOCK_FACTOR).collect()
}

fn construct_impl<Tgt>(db: &FilesDatabase, imp: &ImplNode<Tgt>) -> ImplNode<Tgt>
where
    Tgt: Target,
    Tgt::Level: CanonicalBimap,
    <Tgt::Level as CanonicalBimap>::Bimap: BiMap<Codomain = u8>,
{
    match imp {
        ImplNode::SpecApp(p) => db
            .get_impl(&p.0)
            .expect("Database should have the sub-Spec entry")
            .first()
            .expect("Database sub-Spec should be satisfiable")
            .clone(),
        _ => imp.replace_children(imp.children().iter().map(|c| construct_impl(db, c))),
    }
}

fn block_size_dim(dim: usize, dim_count: usize) -> u32 {
    if dim == 0 || dim == 1 || dim == dim_count - 5 {
        // The last case here is the serial_only dimension. Setting this to 1 will avoid empty
        // rows when computing serial_only, which is a common setting.
        // The first is just a shape dimension.
        1
    } else if dim == dim_count - 1 {
        31
    } else if dim < dim_count - 5 {
        3
    } else {
        4
    }
}

/// Convert a single dimension of a global point to a block and within-block index.
fn db_key_scale(dim: usize, value: BimapInt, dim_count: usize) -> (BimapInt, u8) {
    // TODO: Autotune rather than hardcode these arbitrary dimensions.
    let (quotient, remainder) = value.div_rem(&block_size_dim(dim, dim_count));
    (quotient, remainder.try_into().unwrap())
}

/// Computes the shape of a block in the database.
///
/// Given a maximum block shape and the coordinate of that block in the database, this will
/// truncate at the edges. If the given database shape is `None` in that dimension, that dimension
/// will be the full block size.
fn block_shape<'a, F>(
    block_pt: &'a [u32],
    db_shape: &'a [Option<NonZeroUsize>],
    block_max_size_fn: F,
) -> impl ExactSizeIterator<Item = BimapInt> + 'a
where
    F: Fn(usize, usize) -> u32 + 'a,
{
    let rank = db_shape.len();
    assert_eq!(block_pt.len(), rank);
    db_shape.iter().enumerate().map(move |(i, db_max_option)| {
        let full_block_size = block_max_size_fn(i, rank);
        if let Some(db_max) = db_max_option {
            let remaining_size =
                u32::try_from(db_max.get()).unwrap() - block_pt[i] * full_block_size;
            remaining_size.min(full_block_size)
        } else {
            full_block_size
        }
    })
}

fn db_shape<Tgt: Target>(rank: usize) -> Vec<Option<NonZeroUsize>> {
    let mut shape = vec![None; rank];
    let MemoryLimits::Standard(m) = Tgt::max_mem();
    for (level_idx, dest_idx) in ((rank - m.len())..rank).enumerate() {
        shape[dest_idx] =
            Some(NonZeroUsize::new((m.get_binary_scaled(level_idx) + 1).into()).unwrap());
    }
    shape
}

/// Converts a given global coordinate into block and within-block coordinates.
fn blockify_point(mut pt: Vec<BimapInt>) -> (Vec<BimapInt>, Vec<u8>) {
    let rank = pt.len();
    let mut inner_pt = Vec::with_capacity(rank);
    for (i, d) in pt.iter_mut().enumerate() {
        let (outer, inner) = db_key_scale(i, *d, rank);
        *d = outer;
        inner_pt.push(inner);
    }
    (pt, inner_pt)
}

pub fn deblockify_points(a: &[BimapInt], b: &[u8]) -> Vec<BimapInt> {
    debug_assert_eq!(a.len(), b.len());

    let rank = a.len();
    let mut result = Vec::with_capacity(rank);
    for i in 0..rank {
        let s = block_size_dim(i, rank);
        result.push(s * a[i] + BimapInt::from(b[i]));
    }
    result
}

/// Compute the bottom and top points (inclusive) to fill in a database table.
///
/// Returned points are in global coordinates, not within-block coordinates.
fn put_range_to_fill<Tgt, B>(
    bimap: &B,
    spec: &Spec<Tgt>,
    impls: &Vec<(ActionIdx, Cost)>,
) -> (TableKey, (Vec<BimapInt>, Vec<BimapInt>))
where
    Tgt: Target,
    Tgt::Level: CanonicalBimap,
    <Tgt::Level as CanonicalBimap>::Bimap: BiMap<Codomain = u8>,
    B: BiMap<Domain = Spec<Tgt>, Codomain = DbKey>,
{
    // Compute the per-level maximum limits of the solutions. This lower bounds the range.
    let mut per_level_peaks = [0; LEVEL_COUNT];
    for (_, cost) in impls {
        for (i, peak) in cost.peaks.iter().enumerate() {
            per_level_peaks[i] = per_level_peaks[i].max(peak);
        }
    }

    // Compute the complete upper and lower bounds from the given Spec and that Spec modified with
    // the peaks' bound (computed above).
    let upper_inclusive = bimap.apply(spec);
    let lower_inclusive = {
        let mut lower_bound_spec = spec.clone();
        lower_bound_spec.1 = MemoryLimits::Standard(MemVec::new(per_level_peaks));
        bimap.apply(&lower_bound_spec)
    };

    // TODO: This computes the non-memory dimensions of the key/coordinates twice. Avoid that.
    debug_assert_eq!(upper_inclusive.0, lower_inclusive.0);
    debug_assert_eq!(
        upper_inclusive.1[..upper_inclusive.1.len() - LEVEL_COUNT],
        lower_inclusive.1[..lower_inclusive.1.len() - LEVEL_COUNT]
    );

    (upper_inclusive.0, (lower_inclusive.1, upper_inclusive.1))
}

/// Iterate blocks of an integer range.
///
/// Yields block indices along with a range of within-block indices. For example:
/// ```
/// # use morello::db::iter_blocks_in_single_dim_range;
/// assert_eq!(iter_blocks_in_single_dim_range(0, 3, 4).collect::<Vec<_>>(),
///           vec![(0, 0..4)]);
/// assert_eq!(iter_blocks_in_single_dim_range(1, 7, 4).collect::<Vec<_>>(),
///            vec![(0, 1..4), (1, 0..4)]);
/// ```
///
/// Given indices `global_bottom` and `global_top` are inclusive, forming a
/// closed range. For example, the following yields a single incomplete block:
/// ```
/// # use morello::db::iter_blocks_in_single_dim_range;
/// assert_eq!(iter_blocks_in_single_dim_range(4, 4, 4).collect::<Vec<_>>(),
///            vec![(1, 0..1)]);
/// ```
// TODO: Make private. (Will break doctests.)
pub fn iter_blocks_in_single_dim_range(
    global_bottom: BimapInt,
    global_top: BimapInt,
    block_dim_size: BimapInt,
) -> impl Iterator<Item = (BimapInt, Range<BimapInt>)> + Clone {
    debug_assert_ne!(block_dim_size, 0);
    debug_assert!(global_bottom <= global_top);

    // Change global_top to a non-inclusive upper bound.
    let global_top = global_top + 1;
    debug_assert!(global_top > global_bottom);

    // Compute half-open range of blocks.
    let block_bottom = global_bottom / block_dim_size;
    let block_top = (global_top + block_dim_size - 1) / block_dim_size;
    debug_assert!(block_top > block_bottom);

    let last_block_is_complete = global_top % block_dim_size == 0;
    let one_block_only = block_bottom == block_top - 1;

    let prefix: Option<(BimapInt, Range<_>)>;
    let suffix: Option<(BimapInt, Range<_>)>;
    let s = global_bottom % block_dim_size;
    if one_block_only {
        let e = (s + (global_top - global_bottom)).min(block_dim_size);
        prefix = Some((block_bottom, s..e));
        suffix = None;
    } else {
        let e = global_top % block_dim_size;
        prefix = Some((block_bottom, s..block_dim_size));
        if e == 0 {
            suffix = None;
        } else {
            suffix = Some((block_top - 1, 0..e));
        }
    }

    let mut block_top_full = block_top;
    if !last_block_is_complete {
        block_top_full -= 1;
    }
    let full_blocks_iter =
        ((block_bottom + 1)..block_top_full).map(move |block_idx| (block_idx, 0..block_dim_size));

    prefix.into_iter().chain(full_blocks_iter).chain(suffix)
}

<<<<<<< HEAD
fn make_key(table_key: &TableKey, block_pt: &[BimapInt]) -> String {
    // TODO: Use a faster (non-String?) and more stable encoding.
    format!("{table_key:?}/{block_pt:?}")
=======
/// Compute the cost of an incomplete Impl.
fn compute_cost<Tgt, F>(imp: &ImplNode<Tgt>, lookup: &F) -> Cost
where
    Tgt: Target,
    F: Fn(&SpecApp<Tgt, Spec<Tgt>>) -> Cost,
{
    match imp {
        ImplNode::SpecApp(s) => lookup(s),
        _ => {
            let children = imp.children();
            let mut child_costs: Vec<_> = Vec::with_capacity(children.len());
            for c in children {
                child_costs.push(compute_cost(c, lookup));
            }
            Cost::from_child_costs(imp, &child_costs)
        }
    }
}

fn superblock_file_path(root: &Path, superblock_key: &SuperBlockKey) -> path::PathBuf {
    let ((spec_key, table_key_rest), block_pt) = superblock_key;
    let spec_key_dir_name = match spec_key {
        SpecKey::Matmul { dtypes } => root
            .join("Matmul")
            .join(dtypes.iter().map(|d| d.to_string()).join("_")),
        SpecKey::Conv { dtypes } => root
            .join("Conv")
            .join(dtypes.iter().map(|d| d.to_string()).join("_")),
        SpecKey::Move { dtypes } => root
            .join("Move")
            .join(dtypes.iter().map(|d| d.to_string()).join("_")),
        SpecKey::Zero { dtype } => root.join("Zero").join(dtype.to_string()),
    };
    let a = table_key_rest.iter().map(|(l, _, _)| l).join("_");
    let b = table_key_rest.iter().map(|(_, d, _)| d).join("_");
    let c = table_key_rest
        .iter()
        .map(|(_, _, v)| v.map(|z| z.get()).unwrap_or(0))
        .join("_");
    let block_pt_file_name = block_pt.iter().map(|p| p.to_string()).join("_");
    spec_key_dir_name
        .join(a)
        .join(b)
        .join(c)
        .join(block_pt_file_name)
>>>>>>> 7e04c023
}

// For some reason, [Prehashed]'s [Clone] impl requires that the value be [Copy].
fn prehashed_clone<T: Clone>(value: &Prehashed<T>) -> Prehashed<T> {
    let (inner, h) = Prehashed::as_parts(value);
    Prehashed::new(inner.clone(), *h)
}

#[cfg(test)]
mod tests {
    use super::*;
    use crate::{
        imp::visit_leaves,
        memorylimits::{MemVec, MemoryLimits},
        scheduling::ApplyError,
        spec::arb_canonical_spec,
        target::X86Target,
        utils::{bit_length, bit_length_inverse},
    };
    use itertools::Itertools;
    use proptest::prelude::*;

    // TODO: What about leaves!? This shouldn't be called `Decision`.
    #[derive(Debug, Clone)]
    struct Decision<Tgt: Target> {
        spec: Spec<Tgt>,
        actions_costs: Vec<(ActionIdx, Cost)>,
        children: Vec<Decision<Tgt>>,
    }

    impl<Tgt: Target> Decision<Tgt> {
        /// Return an [Iterator] which visits all nested Decisions bottom up.
        fn visit_decisions(&self) -> Box<dyn Iterator<Item = &Decision<Tgt>> + '_> {
            Box::new(
                self.children
                    .iter()
                    .flat_map(|c| c.visit_decisions())
                    .chain(std::iter::once(self)),
            )
        }
    }

    #[test]
    fn test_block_shape() {
        let db_shape = [4, 7]
            .into_iter()
            .map(|v| Some(v.try_into().unwrap()))
            .collect::<Vec<_>>();
        assert_eq!(
            block_shape(&[0, 0], &db_shape, |_, _| 2)
                .collect_vec()
                .as_slice(),
            &[2, 2]
        );
        assert_eq!(
            block_shape(&[1, 1], &db_shape, |_, _| 2)
                .collect_vec()
                .as_slice(),
            &[2, 2]
        );
        assert_eq!(
            block_shape(&[1, 3], &db_shape, |_, _| 2)
                .collect_vec()
                .as_slice(),
            &[2, 1]
        );
    }

    proptest! {
        #[test]
        fn test_iter_blocks_in_single_dim_range(
            start in 0..12u32, extent in 0..8u32, block_dim_size in 1..4u32
        ) {
            let end = start + extent;
            let mut visited_indices = Vec::with_capacity(extent as usize + 1);
            for (block_idx, within_block_range) in
                iter_blocks_in_single_dim_range(start, end, block_dim_size)
            {
                for wpi in within_block_range {
                    let reversed_idx = block_dim_size * block_idx + wpi;
                    visited_indices.push(reversed_idx);
                }
            }
            assert_eq!(visited_indices, (start..=end).collect::<Vec<_>>());
        }

        #[test]
        fn test_iter_blocks_in_single_dim_range_yields_block_in_order(
            start in 0..12u32, extent in 0..8u32, block_dim_size in 1..4u32
        ) {
            let end = start + extent;
            let mut block_idxs = iter_blocks_in_single_dim_range(start, end, block_dim_size).map(|(block_idx, _)| block_idx);
            if let Some(mut last_block_idx) = block_idxs.next() {
                for block_idx in block_idxs {
                    assert!(block_idx == last_block_idx + 1);
                    last_block_idx = block_idx;
                }
            }
        }

        // TODO: Add tests for top-2, etc. Impls
        #[test]
        fn test_put_then_get_fills_across_memory_limits(decision in arb_spec_and_decision::<X86Target>()) {
            let MemoryLimits::Standard(spec_limits) = decision.spec.1.clone();
            let db = FilesDatabase::try_new(None, false, 1).unwrap();

            // Put all decisions into database.
            for d in decision.visit_decisions() {
                db.put(d.spec.clone(), d.actions_costs.clone());
            }

            let peaks = if let Some((_, c)) = decision.actions_costs.first() {
                c.peaks.clone()
            } else {
                MemVec::zero::<X86Target>()
            };
            let filled_limits_iter = spec_limits
                .iter()
                .zip(peaks.iter())
                .map(|(l, p)| {
                    assert!(l == 0 || l.is_power_of_two());
                    assert!(p == 0 || p.is_power_of_two());
                    bit_length(p)..=bit_length(l)
                })
                .multi_cartesian_product();
            let expected = ActionCostVec(decision.actions_costs);
            for limit_to_check_bits in filled_limits_iter {
                let limit_to_check_vec = limit_to_check_bits.iter().copied().map(bit_length_inverse).collect::<Vec<_>>();
                let limit_to_check = MemoryLimits::Standard(MemVec::new(limit_to_check_vec.try_into().unwrap()));
                let spec_to_check = Spec(decision.spec.0.clone(), limit_to_check);
                let get_result = db.get(&spec_to_check).expect("Spec should be in database");
                assert_eq!(get_result, expected, "Entries differed at {}", spec_to_check);
            }
        }

        // TODO: Fix and re-enable this test.
        //
        // #[test]
        // fn test_two_puts_return_correct_gets_for_second_put(
        //     decision_pair in arb_spec_and_decision_pair::<X86Target>()
        // ) {
        //     let db = RocksDatabase::try_new(None, false, 1).unwrap();
        //     let (decision_a, decision_b) = decision_pair;
        //     assert!(decision_a.actions_costs.len() < 2 && decision_b.actions_costs.len() < 2);
        //     let logical_specs_match = decision_a.spec.0 == decision_b.spec.0;

        //     let MemoryLimits::Standard(spec_limits_a) = &decision_a.spec.1;
        //     let MemoryLimits::Standard(spec_limits_b) = &decision_b.spec.1;

        //     // TODO: This doesn't make sense because Database's are only supposed to take the
        //     //   optimal Impl per Spec. This will feed in arbitrary Impls, so we can get weird
        //     //   results where the put overwrites already-filled entries with worse solutions.
        //     for d in [&decision_a, &decision_b] {
        //         d.visit_decisions().for_each(|d| {
        //             db.put(d.spec.clone(), d.actions_costs.clone().into());
        //         });
        //     }

        //     let mut decision_peaks = Vec::with_capacity(2);
        //     for d in [&decision_a, &decision_b] {
        //         decision_peaks.push(if let Some((_, c)) = d.actions_costs.first() {
        //             c.peaks.clone()
        //         } else {
        //             MemVec::zero::<X86Target>()
        //         });
        //     }

        //     // TODO: Use the binary-scaled values directly rather than converting back and forth.
        //     let relevant_limits_iter = spec_limits_a.iter().zip(spec_limits_b.iter())
        //         .zip(decision_peaks[0].iter().zip(decision_peaks[1].iter()))
        //         .map(|((l_a, l_b), (p_a, p_b))| {
        //             (bit_length(p_a.min(p_b))..=bit_length(l_a.max(l_b))).map(bit_length_inverse)
        //         })
        //         .multi_cartesian_product();

        //     for limit_to_check in relevant_limits_iter {
        //         // b was put second, so if we're in its range, that should be the result. Check a
        //         // second.
        //         let limit_in_a = decision_peaks[0].iter().zip(spec_limits_a.iter()).zip(limit_to_check.iter()).all(|((bot, top), p)| {
        //             assert!(bot <= top);
        //             bot <= *p && *p <= top
        //         });
        //         let limit_in_b = decision_peaks[1].iter().zip(spec_limits_b.iter()).zip(limit_to_check.iter()).all(|((bot, top), p)| {
        //             assert!(bot <= top);
        //             bot <= *p && *p <= top
        //         });

        //         let expected_value = if limit_in_b {
        //             Some(ActionCostVec(decision_b.actions_costs.clone().into()))
        //         } else if limit_in_a && logical_specs_match {
        //             Some(ActionCostVec(decision_a.actions_costs.clone().into()))
        //         } else {
        //             None
        //         };

        //         let spec_to_check = Spec(
        //             decision_b.spec.0.clone(),
        //             MemoryLimits::Standard(MemVec::new(limit_to_check.try_into().unwrap())),
        //         );
        //         let get_result = db.get(&spec_to_check);
        //         match (get_result.as_ref(), expected_value.as_ref()) {
        //             (Some(g), Some(e)) if g == e => {}
        //             (None, None) => {}
        //             _ => {
        //                 eprintln!("First-inserted Spec: {}", decision_a.spec);
        //                 eprintln!("Last-inserted Spec: {}", decision_b.spec);
        //                 let expected_description = if limit_in_b {
        //                     "second value".to_string()
        //                 } else if limit_in_a {
        //                     "first value".to_string()
        //                 } else {
        //                     format!("{:?}", expected_value)
        //                 };
        //                 let result_description = match get_result {
        //                     Some(g) => format!("Some({g:?})"),
        //                     None => "None".to_string(),
        //                 };
        //                 panic!(
        //                     "Incorrect get result at {}. Expected {} but got {}",
        //                     spec_to_check, expected_description, result_description
        //                 )
        //             }
        //         }
        //     }
        // }
    }

    fn arb_spec_and_decision<Tgt: Target>() -> impl Strategy<Value = Decision<Tgt>> {
        arb_canonical_spec::<Tgt>(None, None)
            .prop_flat_map(|spec| {
                let valid_actions = spec
                    .0
                    .actions()
                    .into_iter()
                    .enumerate()
                    .filter_map(|(i, a)| match a.apply(&spec) {
                        Ok(applied) => Some((ActionIdx::from(u16::try_from(i).unwrap()), applied)),
                        Err(ApplyError::ActionNotApplicable(_)) => None,
                        Err(ApplyError::OutOfMemory) => None,
                        Err(ApplyError::SpecNotCanonical) => {
                            unreachable!("Non-canonical Specs should be filtered")
                        }
                    })
                    .collect::<Vec<_>>();
                let action_idx_strategy = if valid_actions.is_empty() {
                    Just(None).boxed()
                } else {
                    prop_oneof![
                        1 => Just(None),
                        2 => proptest::sample::select(valid_actions).prop_map(Some),
                    ]
                    .boxed()
                };
                (Just(spec), action_idx_strategy)
            })
            .prop_map(|(spec, action_opt)| {
                if let Some((action_idx, imp)) = action_opt {
                    recursively_decide_with_action(&spec, action_idx, &imp)
                } else {
                    Decision {
                        spec,
                        actions_costs: vec![],
                        children: vec![],
                    }
                }
            })
    }

    // TODO: Implement arb_spec_and_decision_pair and use that everywhere instead.
    // fn arb_spec_and_decision_pair<Tgt: Target>(
    // ) -> impl Strategy<Value = (Decision<Tgt>, Decision<Tgt>)> {
    //     arb_spec_and_decision().prop_flat_map(|first| {
    //         let second_term = prop_oneof![
    //             2 => Just(first.clone()),
    //             2 => {
    //                 use crate::memorylimits::arb_memorylimits;
    //                 let MemoryLimits::Standard(max_memory) = Tgt::max_mem();
    //                 let first_logical = first.spec.0.clone();
    //                 arb_memorylimits::<Tgt>(&max_memory).prop_map(move |spec_limits| {
    //                     recursively_decide_actions(&Spec(first_logical.clone(), spec_limits))
    //                 })
    //             },
    //             1 => arb_spec_and_decision(),
    //         ];
    //         (Just(first), second_term).boxed()
    //     })
    // }

    /// Will return a [Decision] by choosing the first action for the Spec (if any) and recursively
    /// choosing the first action for all child Specs in the resulting partial Impl.
    fn recursively_decide_actions<Tgt: Target>(spec: &Spec<Tgt>) -> Decision<Tgt> {
        if let Some((action_idx, partial_impl)) = spec
            .0
            .actions()
            .into_iter()
            .enumerate()
            .filter_map(|(i, a)| match a.apply(spec) {
                Ok(imp) => Some((i, imp)),
                Err(ApplyError::ActionNotApplicable(_) | ApplyError::OutOfMemory) => None,
                Err(ApplyError::SpecNotCanonical) => panic!(),
            })
            .next()
        {
            recursively_decide_with_action(spec, action_idx.try_into().unwrap(), &partial_impl)
        } else {
            Decision {
                spec: spec.clone(),
                actions_costs: vec![],
                children: vec![],
            }
        }
    }

    fn recursively_decide_with_action<Tgt: Target>(
        spec: &Spec<Tgt>,
        action_idx: ActionIdx,
        partial_impl: &ImplNode<Tgt>,
    ) -> Decision<Tgt> {
        let mut children = Vec::new();
        let mut unsat = false;
        visit_leaves(partial_impl, &mut |leaf| {
            if let ImplNode::SpecApp(spec_app) = leaf {
                let cd = recursively_decide_actions(&spec_app.0);
                if cd.actions_costs.is_empty() {
                    unsat = true;
                    return false;
                }
                children.push(cd);
            }
            true
        });
        if unsat {
            return Decision {
                spec: spec.clone(),
                actions_costs: vec![],
                children: vec![],
            };
        }

        let cost = Cost::from_child_costs(
            partial_impl,
            &children
                .iter()
                .map(|c| {
                    assert_eq!(c.actions_costs.len(), 1);
                    c.actions_costs[0].1.clone()
                })
                .collect::<Vec<_>>(),
        );
        Decision {
            spec: spec.clone(),
            actions_costs: vec![(action_idx, cost)],
            children,
        }
    }
}<|MERGE_RESOLUTION|>--- conflicted
+++ resolved
@@ -104,11 +104,7 @@
 }
 
 impl FilesDatabase {
-    pub fn try_new(
-        file_path: Option<&path::Path>,
-        binary_scale_shapes: bool,
-        k: u8,
-    ) -> Result<Self, rocksdb::Error> {
+    pub fn new(file_path: Option<&path::Path>, binary_scale_shapes: bool, k: u8) -> Self {
         let resolved_file_path = file_path
             .map(|p| p.to_owned())
             .unwrap_or_else(|| tempfile::TempDir::new().unwrap().into_path());
@@ -117,12 +113,12 @@
         let shards = ShardArray(std::array::from_fn(|i| {
             Mutex::new(Shard::new(i, &resolved_file_path))
         }));
-        Ok(Self {
+        Self {
             binary_scale_shapes,
             k,
             shards,
             prehasher: DefaultPrehasher::default(),
-        })
+        }
     }
 
     pub fn get<Tgt>(&self, query: &Spec<Tgt>) -> Option<ActionCostVec>
@@ -916,30 +912,6 @@
     prefix.into_iter().chain(full_blocks_iter).chain(suffix)
 }
 
-<<<<<<< HEAD
-fn make_key(table_key: &TableKey, block_pt: &[BimapInt]) -> String {
-    // TODO: Use a faster (non-String?) and more stable encoding.
-    format!("{table_key:?}/{block_pt:?}")
-=======
-/// Compute the cost of an incomplete Impl.
-fn compute_cost<Tgt, F>(imp: &ImplNode<Tgt>, lookup: &F) -> Cost
-where
-    Tgt: Target,
-    F: Fn(&SpecApp<Tgt, Spec<Tgt>>) -> Cost,
-{
-    match imp {
-        ImplNode::SpecApp(s) => lookup(s),
-        _ => {
-            let children = imp.children();
-            let mut child_costs: Vec<_> = Vec::with_capacity(children.len());
-            for c in children {
-                child_costs.push(compute_cost(c, lookup));
-            }
-            Cost::from_child_costs(imp, &child_costs)
-        }
-    }
-}
-
 fn superblock_file_path(root: &Path, superblock_key: &SuperBlockKey) -> path::PathBuf {
     let ((spec_key, table_key_rest), block_pt) = superblock_key;
     let spec_key_dir_name = match spec_key {
@@ -966,7 +938,6 @@
         .join(b)
         .join(c)
         .join(block_pt_file_name)
->>>>>>> 7e04c023
 }
 
 // For some reason, [Prehashed]'s [Clone] impl requires that the value be [Copy].
@@ -1071,7 +1042,7 @@
         #[test]
         fn test_put_then_get_fills_across_memory_limits(decision in arb_spec_and_decision::<X86Target>()) {
             let MemoryLimits::Standard(spec_limits) = decision.spec.1.clone();
-            let db = FilesDatabase::try_new(None, false, 1).unwrap();
+            let db = FilesDatabase::new(None, false, 1);
 
             // Put all decisions into database.
             for d in decision.visit_decisions() {
